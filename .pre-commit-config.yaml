--- conflicted
+++ resolved
@@ -52,15 +52,12 @@
 
 - repo: local
   hooks:
-<<<<<<< HEAD
-=======
   - id: executable-shell
     name: executable-shell
     entry: chmod +x
     language: system
     types: [shell]
 
->>>>>>> eac85d70
   - id: golangci-lint
     name: golangci-lint
     language: system
