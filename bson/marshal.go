--- conflicted
+++ resolved
@@ -74,14 +74,10 @@
 		}
 	}()
 	sw.Reset()
-<<<<<<< HEAD
-	vw := NewDocumentWriter(sw)
-=======
 
 	vw := getDocumentWriter(sw)
 	defer putDocumentWriter(vw)
 
->>>>>>> 485e4cdd
 	enc := encPool.Get().(*Encoder)
 	defer encPool.Put(enc)
 	enc.Reset(vw)
