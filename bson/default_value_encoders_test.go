--- conflicted
+++ resolved
@@ -1653,13 +1653,8 @@
 
 		for _, tc := range testCases {
 			t.Run(tc.name, func(t *testing.T) {
-<<<<<<< HEAD
-				b := make(SliceWriter, 0, 512)
+				b := make(sliceWriter, 0, 512)
 				vw := NewDocumentWriter(&b)
-=======
-				b := make(sliceWriter, 0, 512)
-				vw := NewValueWriter(&b)
->>>>>>> 4d84e764
 				reg := buildDefaultRegistry()
 				enc, err := reg.LookupEncoder(reflect.TypeOf(tc.value))
 				noerr(t, err)
@@ -1708,13 +1703,8 @@
 
 		for _, tc := range testCases {
 			t.Run(tc.name, func(t *testing.T) {
-<<<<<<< HEAD
-				b := make(SliceWriter, 0, 512)
+				b := make(sliceWriter, 0, 512)
 				vw := NewDocumentWriter(&b)
-=======
-				b := make(sliceWriter, 0, 512)
-				vw := NewValueWriter(&b)
->>>>>>> 4d84e764
 				reg := buildDefaultRegistry()
 				enc, err := reg.LookupEncoder(reflect.TypeOf(tc.value))
 				noerr(t, err)
