--- conflicted
+++ resolved
@@ -98,11 +98,7 @@
 	t.Run("UnmarshalExtJSONInvalidInput", func(t *testing.T) {
 		data := []byte("invalid")
 		err := UnmarshalExtJSONWithRegistry(DefaultRegistry, data, true, &M{})
-<<<<<<< HEAD
-		if err != ErrInvalidJSON {
-=======
-		if !errors.Is(err, bsonrw.ErrInvalidJSON) {
->>>>>>> 356be9bd
+		if !errors.Is(err, ErrInvalidJSON) {
 			t.Fatalf("wanted ErrInvalidJSON, got %v", err)
 		}
 	})
