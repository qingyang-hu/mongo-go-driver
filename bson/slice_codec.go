--- conflicted
+++ resolved
@@ -152,12 +152,7 @@
 	var elemsFunc func(DecodeContext, ValueReader, reflect.Value) ([]reflect.Value, error)
 	switch val.Type().Elem() {
 	case tE:
-<<<<<<< HEAD
-		elemsFunc = defaultValueDecoders.decodeD
-=======
-		dc.Ancestor = val.Type()
 		elemsFunc = decodeD
->>>>>>> 29c00159
 	default:
 		elemsFunc = decodeDefault
 	}
