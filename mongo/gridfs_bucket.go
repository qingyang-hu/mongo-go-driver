--- conflicted
+++ resolved
@@ -571,13 +571,8 @@
 			return nil, err
 		}
 		var doc bson.D
-<<<<<<< HEAD
 		dec := bson.NewDecoder(bson.NewDocumentReader(bytes.NewReader(buf.Bytes())))
-		dec.SetRegistry(uo.Registry)
-=======
-		dec := bson.NewDecoder(bson.NewValueReader(buf.Bytes()))
 		dec.SetRegistry(args.Registry)
->>>>>>> e31ff264
 		unMarErr := dec.Decode(&doc)
 		if unMarErr != nil {
 			return nil, unMarErr
