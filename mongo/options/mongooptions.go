// Copyright (C) MongoDB, Inc. 2017-present.
//
// Licensed under the Apache License, Version 2.0 (the "License"); you may
// not use this file except in compliance with the License. You may obtain
// a copy of the License at http://www.apache.org/licenses/LICENSE-2.0

package options

import (
<<<<<<< HEAD
	"go.mongodb.org/mongo-driver/bson"
=======
	"bytes"
	"strconv"

	"go.mongodb.org/mongo-driver/v2/bson"
	"go.mongodb.org/mongo-driver/v2/x/bsonx/bsoncore"
>>>>>>> c5205e28
)

var defaultRegistry = bson.NewRegistry()

// Collation allows users to specify language-specific rules for string comparison, such as
// rules for lettercase and accent marks.
type Collation struct {
	Locale          string `bson:",omitempty"` // The locale
	CaseLevel       bool   `bson:",omitempty"` // The case level
	CaseFirst       string `bson:",omitempty"` // The case ordering
	Strength        int    `bson:",omitempty"` // The number of comparison levels to use
	NumericOrdering bool   `bson:",omitempty"` // Whether to order numbers based on numerical order and not collation order
	Alternate       string `bson:",omitempty"` // Whether spaces and punctuation are considered base characters
	MaxVariable     string `bson:",omitempty"` // Which characters are affected by alternate: "shifted"
	Normalization   bool   `bson:",omitempty"` // Causes text to be normalized into Unicode NFD
	Backwards       bool   `bson:",omitempty"` // Causes secondary differences to be considered in reverse order, as it is done in the French language
}

// CursorType specifies whether a cursor should close when the last data is retrieved. See
// NonTailable, Tailable, and TailableAwait.
type CursorType int8

const (
	// NonTailable specifies that a cursor should close after retrieving the last data.
	NonTailable CursorType = iota
	// Tailable specifies that a cursor should not close when the last data is retrieved and can be resumed later.
	Tailable
	// TailableAwait specifies that a cursor should not close when the last data is retrieved and
	// that it should block for a certain amount of time for new data before returning no data.
	TailableAwait
)

// ReturnDocument specifies whether a findAndUpdate operation should return the document as it was
// before the update or as it is after the update.
type ReturnDocument int8

const (
	// Before specifies that findAndUpdate should return the document as it was before the update.
	Before ReturnDocument = iota
	// After specifies that findAndUpdate should return the document as it is after the update.
	After
)

// FullDocument specifies how a change stream should return the modified document.
type FullDocument string

const (
	// Default does not include a document copy.
	Default FullDocument = "default"
	// Off is the same as sending no value for fullDocumentBeforeChange.
	Off FullDocument = "off"
	// Required is the same as WhenAvailable but raises a server-side error if the post-image is not available.
	Required FullDocument = "required"
	// UpdateLookup includes a delta describing the changes to the document and a copy of the entire document that
	// was changed.
	UpdateLookup FullDocument = "updateLookup"
	// WhenAvailable includes a post-image of the modified document for replace and update change events
	// if the post-image for this event is available.
	WhenAvailable FullDocument = "whenAvailable"
)<|MERGE_RESOLUTION|>--- conflicted
+++ resolved
@@ -7,15 +7,7 @@
 package options
 
 import (
-<<<<<<< HEAD
-	"go.mongodb.org/mongo-driver/bson"
-=======
-	"bytes"
-	"strconv"
-
 	"go.mongodb.org/mongo-driver/v2/bson"
-	"go.mongodb.org/mongo-driver/v2/x/bsonx/bsoncore"
->>>>>>> c5205e28
 )
 
 var defaultRegistry = bson.NewRegistry()
