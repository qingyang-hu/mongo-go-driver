--- conflicted
+++ resolved
@@ -6,32 +6,19 @@
 
 package options
 
-<<<<<<< HEAD
-// UpdateManyOptions represents arguments that can be used to configure UpdateMany operations.
-type UpdateManyOptions struct {
-	// A set of filters specifying to which array elements an update should apply. This option is only valid for MongoDB
-	// versions >= 3.6. For previous server versions, the driver will return an error if this option is used. The
-	// default value is nil, which means the update will apply to all array elements.
-	ArrayFilters []interface{}
-
-	// If true, writes executed as part of the operation will opt out of document-level validation on the server. This
-	// option is valid for MongoDB versions >= 3.2 and is ignored for previous server versions. The default value is
-	// false. See https://www.mongodb.com/docs/manual/core/schema-validation/ for more information about document
-	// validation.
-=======
 // UpdateOneOptions represents arguments that can be used to configure UpdateOne
 // operations.
 //
 // See corresponding setter methods for documentation.
 type UpdateOneOptions struct {
 	ArrayFilters             []interface{}
->>>>>>> cf0348c9
 	BypassDocumentValidation *bool
 	Collation                *Collation
 	Comment                  interface{}
 	Hint                     interface{}
 	Upsert                   *bool
 	Let                      interface{}
+	Sort                     interface{}
 }
 
 // UpdateOneOptionsBuilder contains options to configure UpdateOne operations.
@@ -144,6 +131,21 @@
 func (uo *UpdateOneOptionsBuilder) SetLet(l interface{}) *UpdateOneOptionsBuilder {
 	uo.Opts = append(uo.Opts, func(opts *UpdateOneOptions) error {
 		opts.Let = l
+
+		return nil
+	})
+
+	return uo
+}
+
+// SetSort sets the value for the Sort field. Specifies a document specifying which document should
+// be updated if the filter used by the operation matches multiple documents in the collection. If
+// set, the first document in the sorted order will be updated. This option is only valid for MongoDB
+// versions >= 8.0. The driver will return an error if the sort parameter is a multi-key map. The
+// default value is nil.
+func (uo *UpdateOneOptionsBuilder) SetSort(s interface{}) *UpdateOneOptionsBuilder {
+	uo.Opts = append(uo.Opts, func(opts *UpdateOneOptions) error {
+		opts.Sort = s
 
 		return nil
 	})
@@ -165,175 +167,13 @@
 	Let                      interface{}
 }
 
-<<<<<<< HEAD
-// UpdateManyOptionsBuilder contains options to configure UpdateMany operations. Each
-// option can be set through setter functions. See documentation for each setter
-// function for an explanation of the option.
-=======
 // UpdateManyOptionsBuilder contains options to configure UpdateMany operations.
 // Each option can be set through setter functions. See documentation for each
 // setter function for an explanation of the option.
->>>>>>> cf0348c9
 type UpdateManyOptionsBuilder struct {
 	Opts []func(*UpdateManyOptions) error
 }
 
-<<<<<<< HEAD
-// UpdateMany creates a new UpdateOptions instance.
-func UpdateMany() *UpdateManyOptionsBuilder {
-	return &UpdateManyOptionsBuilder{}
-}
-
-// List returns a list of UpdateManyOptions setter functions.
-func (uo *UpdateManyOptionsBuilder) List() []func(*UpdateManyOptions) error {
-	return uo.Opts
-}
-
-// SetArrayFilters sets the value for the ArrayFilters field.
-func (uo *UpdateManyOptionsBuilder) SetArrayFilters(af []interface{}) *UpdateManyOptionsBuilder {
-	uo.Opts = append(uo.Opts, func(opts *UpdateManyOptions) error {
-		opts.ArrayFilters = af
-
-		return nil
-	})
-
-	return uo
-}
-
-// SetBypassDocumentValidation sets the value for the BypassDocumentValidation field.
-func (uo *UpdateManyOptionsBuilder) SetBypassDocumentValidation(b bool) *UpdateManyOptionsBuilder {
-	uo.Opts = append(uo.Opts, func(opts *UpdateManyOptions) error {
-		opts.BypassDocumentValidation = &b
-
-		return nil
-	})
-
-	return uo
-}
-
-// SetCollation sets the value for the Collation field.
-func (uo *UpdateManyOptionsBuilder) SetCollation(c *Collation) *UpdateManyOptionsBuilder {
-	uo.Opts = append(uo.Opts, func(opts *UpdateManyOptions) error {
-		opts.Collation = c
-
-		return nil
-	})
-
-	return uo
-}
-
-// SetComment sets the value for the Comment field.
-func (uo *UpdateManyOptionsBuilder) SetComment(comment interface{}) *UpdateManyOptionsBuilder {
-	uo.Opts = append(uo.Opts, func(opts *UpdateManyOptions) error {
-		opts.Comment = comment
-
-		return nil
-	})
-
-	return uo
-}
-
-// SetHint sets the value for the Hint field.
-func (uo *UpdateManyOptionsBuilder) SetHint(h interface{}) *UpdateManyOptionsBuilder {
-	uo.Opts = append(uo.Opts, func(opts *UpdateManyOptions) error {
-		opts.Hint = h
-
-		return nil
-	})
-
-	return uo
-}
-
-// SetUpsert sets the value for the Upsert field.
-func (uo *UpdateManyOptionsBuilder) SetUpsert(b bool) *UpdateManyOptionsBuilder {
-	uo.Opts = append(uo.Opts, func(opts *UpdateManyOptions) error {
-		opts.Upsert = &b
-
-		return nil
-	})
-
-	return uo
-}
-
-// SetLet sets the value for the Let field.
-func (uo *UpdateManyOptionsBuilder) SetLet(l interface{}) *UpdateManyOptionsBuilder {
-	uo.Opts = append(uo.Opts, func(opts *UpdateManyOptions) error {
-		opts.Let = l
-
-		return nil
-	})
-
-	return uo
-}
-
-// UpdateOneOptions represents arguments that can be used to configure UpdateOne operations.
-type UpdateOneOptions struct {
-	// A set of filters specifying to which array elements an update should apply. This option is only valid for MongoDB
-	// versions >= 3.6. For previous server versions, the driver will return an error if this option is used. The
-	// default value is nil, which means the update will apply to all array elements.
-	ArrayFilters []interface{}
-
-	// If true, writes executed as part of the operation will opt out of document-level validation on the server. This
-	// option is valid for MongoDB versions >= 3.2 and is ignored for previous server versions. The default value is
-	// false. See https://www.mongodb.com/docs/manual/core/schema-validation/ for more information about document
-	// validation.
-	BypassDocumentValidation *bool
-
-	// Specifies a collation to use for string comparisons during the operation. This option is only valid for MongoDB
-	// versions >= 3.4. For previous server versions, the driver will return an error if this option is used. The
-	// default value is nil, which means the default collation of the collection will be used.
-	Collation *Collation
-
-	// A string or document that will be included in server logs, profiling logs, and currentOp queries to help trace
-	// the operation.  The default value is nil, which means that no comment will be included in the logs.
-	Comment interface{}
-
-	// The index to use for the operation. This should either be the index name as a string or the index specification
-	// as a document. This option is only valid for MongoDB versions >= 4.2. Server versions >= 3.4 will return an error
-	// if this option is specified. For server versions < 3.4, the driver will return a client-side error if this option
-	// is specified. The driver will return an error if this option is specified during an unacknowledged write
-	// operation. The driver will return an error if the hint parameter is a multi-key map. The default value is nil,
-	// which means that no hint will be sent.
-	Hint interface{}
-
-	// If true, a new document will be inserted if the filter does not match any documents in the collection. The
-	// default value is false.
-	Upsert *bool
-
-	// Specifies parameters for the update expression. This option is only valid for MongoDB versions >= 5.0. Older
-	// servers will report an error for using this option. This must be a document mapping parameter names to values.
-	// Values must be constant or closed expressions that do not reference document fields. Parameters can then be
-	// accessed as variables in an aggregate expression context (e.g. "$$var").
-	Let interface{}
-
-	// A document specifying which document should be updated if the filter used by the operation matches multiple
-	// documents in the collection. If set, the first document in the sorted order will be updated. This option is
-	// only valid for MongoDB versions >= 8.0. The driver will return an error if the sort parameter is a multi-key
-	// map. The default value is nil.
-	Sort interface{}
-}
-
-// UpdateOneOptionsBuilder contains options to configure UpdateOne operations. Each
-// option can be set through setter functions. See documentation for each setter
-// function for an explanation of the option.
-type UpdateOneOptionsBuilder struct {
-	Opts []func(*UpdateOneOptions) error
-}
-
-// UpdateOne creates a new UpdateOptions instance.
-func UpdateOne() *UpdateOneOptionsBuilder {
-	return &UpdateOneOptionsBuilder{}
-}
-
-// List returns a list of UpdateOptions setter functions.
-func (uo *UpdateOneOptionsBuilder) List() []func(*UpdateOneOptions) error {
-	return uo.Opts
-}
-
-// SetArrayFilters sets the value for the ArrayFilters field.
-func (uo *UpdateOneOptionsBuilder) SetArrayFilters(af []interface{}) *UpdateOneOptionsBuilder {
-	uo.Opts = append(uo.Opts, func(opts *UpdateOneOptions) error {
-=======
 // UpdateMany creates a new UpdateManyOptions instance.
 func UpdateMany() *UpdateManyOptionsBuilder {
 	return &UpdateManyOptionsBuilder{}
@@ -350,7 +190,6 @@
 // used. The default value is nil, which means the update will apply to all array elements.
 func (uo *UpdateManyOptionsBuilder) SetArrayFilters(af []interface{}) *UpdateManyOptionsBuilder {
 	uo.Opts = append(uo.Opts, func(opts *UpdateManyOptions) error {
->>>>>>> cf0348c9
 		opts.ArrayFilters = af
 
 		return nil
@@ -359,11 +198,6 @@
 	return uo
 }
 
-<<<<<<< HEAD
-// SetBypassDocumentValidation sets the value for the BypassDocumentValidation field.
-func (uo *UpdateOneOptionsBuilder) SetBypassDocumentValidation(b bool) *UpdateOneOptionsBuilder {
-	uo.Opts = append(uo.Opts, func(opts *UpdateOneOptions) error {
-=======
 // SetBypassDocumentValidation sets the value for the BypassDocumentValidation field. If true,
 // writes executed as part of the operation will opt out of document-level validation on the server.
 // This option is valid for MongoDB versions >= 3.2 and is ignored for previous server versions.
@@ -371,7 +205,6 @@
 // more information about document validation.
 func (uo *UpdateManyOptionsBuilder) SetBypassDocumentValidation(b bool) *UpdateManyOptionsBuilder {
 	uo.Opts = append(uo.Opts, func(opts *UpdateManyOptions) error {
->>>>>>> cf0348c9
 		opts.BypassDocumentValidation = &b
 
 		return nil
@@ -380,18 +213,12 @@
 	return uo
 }
 
-<<<<<<< HEAD
-// SetCollation sets the value for the Collation field.
-func (uo *UpdateOneOptionsBuilder) SetCollation(c *Collation) *UpdateOneOptionsBuilder {
-	uo.Opts = append(uo.Opts, func(opts *UpdateOneOptions) error {
-=======
 // SetCollation sets the value for the Collation field. Specifies a collation to use for string
 // comparisons during the operation. This option is only valid for MongoDB versions >= 3.4. For
 // previous server versions, the driver will return an error if this option is used. The default
 // value is nil, which means the default collation of the collection will be used.
 func (uo *UpdateManyOptionsBuilder) SetCollation(c *Collation) *UpdateManyOptionsBuilder {
 	uo.Opts = append(uo.Opts, func(opts *UpdateManyOptions) error {
->>>>>>> cf0348c9
 		opts.Collation = c
 
 		return nil
@@ -400,17 +227,11 @@
 	return uo
 }
 
-<<<<<<< HEAD
-// SetComment sets the value for the Comment field.
-func (uo *UpdateOneOptionsBuilder) SetComment(comment interface{}) *UpdateOneOptionsBuilder {
-	uo.Opts = append(uo.Opts, func(opts *UpdateOneOptions) error {
-=======
 // SetComment sets the value for the Comment field. Specifies a string or document that will be
 // included in server logs, profiling logs, and currentOp queries to help trace the operation.
 // The default value is nil, which means that no comment will be included in the logs.
 func (uo *UpdateManyOptionsBuilder) SetComment(comment interface{}) *UpdateManyOptionsBuilder {
 	uo.Opts = append(uo.Opts, func(opts *UpdateManyOptions) error {
->>>>>>> cf0348c9
 		opts.Comment = comment
 
 		return nil
@@ -419,11 +240,6 @@
 	return uo
 }
 
-<<<<<<< HEAD
-// SetHint sets the value for the Hint field.
-func (uo *UpdateOneOptionsBuilder) SetHint(h interface{}) *UpdateOneOptionsBuilder {
-	uo.Opts = append(uo.Opts, func(opts *UpdateOneOptions) error {
-=======
 // SetHint sets the value for the Hint field. Specifies the index to use for the operation. This
 // should either be the index name as a string or the index specification as a document. This
 // option is only valid for MongoDB versions >= 4.2. Server versions >= 3.4 will return an error
@@ -433,7 +249,6 @@
 // is a multi-key map. The default value is nil, which means that no hint will be sent.
 func (uo *UpdateManyOptionsBuilder) SetHint(h interface{}) *UpdateManyOptionsBuilder {
 	uo.Opts = append(uo.Opts, func(opts *UpdateManyOptions) error {
->>>>>>> cf0348c9
 		opts.Hint = h
 
 		return nil
@@ -442,16 +257,10 @@
 	return uo
 }
 
-<<<<<<< HEAD
-// SetUpsert sets the value for the Upsert field.
-func (uo *UpdateOneOptionsBuilder) SetUpsert(b bool) *UpdateOneOptionsBuilder {
-	uo.Opts = append(uo.Opts, func(opts *UpdateOneOptions) error {
-=======
 // SetUpsert sets the value for the Upsert field. If true, a new document will be inserted if the
 // filter does not match any documents in the collection. The default value is false.
 func (uo *UpdateManyOptionsBuilder) SetUpsert(b bool) *UpdateManyOptionsBuilder {
 	uo.Opts = append(uo.Opts, func(opts *UpdateManyOptions) error {
->>>>>>> cf0348c9
 		opts.Upsert = &b
 
 		return nil
@@ -460,11 +269,6 @@
 	return uo
 }
 
-<<<<<<< HEAD
-// SetLet sets the value for the Let field.
-func (uo *UpdateOneOptionsBuilder) SetLet(l interface{}) *UpdateOneOptionsBuilder {
-	uo.Opts = append(uo.Opts, func(opts *UpdateOneOptions) error {
-=======
 // SetLet sets the value for the Let field. Specifies parameters for the update expression. This
 // option is only valid for MongoDB versions >= 5.0. Older servers will report an error for using
 // this option. This must be a document mapping parameter names to values. Values must be constant
@@ -472,22 +276,10 @@
 // as variables in an aggregate expression context (e.g. "$$var").
 func (uo *UpdateManyOptionsBuilder) SetLet(l interface{}) *UpdateManyOptionsBuilder {
 	uo.Opts = append(uo.Opts, func(opts *UpdateManyOptions) error {
->>>>>>> cf0348c9
 		opts.Let = l
 
 		return nil
 	})
 
 	return uo
-}
-
-// SetSort sets the value for the Sort field.
-func (uo *UpdateOneOptionsBuilder) SetSort(s interface{}) *UpdateOneOptionsBuilder {
-	uo.Opts = append(uo.Opts, func(opts *UpdateOneOptions) error {
-		opts.Sort = s
-
-		return nil
-	})
-
-	return uo
 }