// Copyright (C) MongoDB, Inc. 2017-present.
//
// Licensed under the Apache License, Version 2.0 (the "License"); you may
// not use this file except in compliance with the License. You may obtain
// a copy of the License at http://www.apache.org/licenses/LICENSE-2.0

package unified

import (
	"bytes"
	"context"
	"crypto/tls"
	"errors"
	"fmt"
	"os"
	"regexp"
	"sync"
	"sync/atomic"
	"time"

	"go.mongodb.org/mongo-driver/v2/bson"
	"go.mongodb.org/mongo-driver/v2/mongo"
	"go.mongodb.org/mongo-driver/v2/mongo/options"
	"go.mongodb.org/mongo-driver/v2/x/bsonx/bsoncore"
)

// ErrEntityMapOpen is returned when a slice entity is accessed while the EntityMap is open
var ErrEntityMapOpen = errors.New("slices cannot be accessed while EntityMap is open")

var (
	tlsCAFile                   = os.Getenv("CSFLE_TLS_CA_FILE")
	tlsClientCertificateKeyFile = os.Getenv("CSFLE_TLS_CLIENT_CERT_FILE")
)

var (
	// qeCollectionPattern matches collections automatically created for
	// queryable encryption.
	qeCollectionPattern = regexp.MustCompile("^enxcol_.*.e(sc|coc)$")

	placeholderDoc = bsoncore.NewDocumentBuilder().AppendInt32("$$placeholder", 1).Build()
)

const defaultLocalKeyBase64 = "Mng0NCt4ZHVUYUJCa1kxNkVyNUR1QURhZ2h2UzR2d2RrZzh0cFBwM3R6NmdWMDFBMUN3YkQ5aXRRMkhGRGdQV09wOGVNYUMxT2k3NjZKelhaQmRCZGJkTXVyZG9uSjFk"

type storeEventsAsEntitiesConfig struct {
	EventListID string   `bson:"id"`
	Events      []string `bson:"events"`
}

type observeLogMessages struct {
	Command         string `bson:"command"`
	Topology        string `bson:"topology"`
	ServerSelection string `bson:"serverSelection"`
	Connection      string `bson:"connection"`
}

// entityOptions represents all options that can be used to configure an entity. Because there are multiple entity
// types, only a subset of the options that this type contains apply to any given entity.
type entityOptions struct {
	// Options that apply to all entity types.
	ID string `bson:"id"`

	// Options for client entities.
	AutoEncryptOpts          bson.Raw                      `bson:"autoEncryptOpts"`
	URIOptions               bson.M                        `bson:"uriOptions"`
	UseMultipleMongoses      *bool                         `bson:"useMultipleMongoses"`
	ObserveEvents            []string                      `bson:"observeEvents"`
	IgnoredCommands          []string                      `bson:"ignoreCommandMonitoringEvents"`
	ObserveSensitiveCommands *bool                         `bson:"observeSensitiveCommands"`
	StoreEventsAsEntities    []storeEventsAsEntitiesConfig `bson:"storeEventsAsEntities"`
	ServerAPIOptions         *serverAPIOptions             `bson:"serverApi"`

	// Options for logger entities.
	ObserveLogMessages *observeLogMessages `bson:"observeLogMessages"`

	// Options for database entities.
	DatabaseName    string                 `bson:"databaseName"`
	DatabaseOptions *dbOrCollectionOptions `bson:"databaseOptions"`

	// Options for collection entities.
	CollectionName    string                 `bson:"collectionName"`
	CollectionOptions *dbOrCollectionOptions `bson:"collectionOptions"`

	// Options for session entities.
	SessionOptions *sessionOptions `bson:"sessionOptions"`

	// Options for GridFS bucket entities.
	GridFSBucketOptions *gridFSBucketOptions `bson:"bucketOptions"`

	// Options that reference other entities.
	ClientID   string `bson:"client"`
	DatabaseID string `bson:"database"`

	ClientEncryptionOpts *clientEncryptionOpts `bson:"clientEncryptionOpts"`

	// Maximum duration (in milliseconds) that the test runner MUST wait for each
	// connection pool to be populated with minPoolSize. Any CMAP and SDAM events
	// that occur before the pool is populated will be ignored.
	AwaitMinPoolSizeMS *int `bson:"awaitMinPoolSizeMS"`
}

func (eo *entityOptions) setHeartbeatFrequencyMS(freq time.Duration) {
	if eo.URIOptions == nil {
		eo.URIOptions = make(bson.M)
	}

	if _, ok := eo.URIOptions["heartbeatFrequencyMS"]; !ok {
		// The UST values for heartbeatFrequencyMS are given as int32,
		// so we need to cast the frequency as int32 before setting it
		// on the URIOptions map.
		eo.URIOptions["heartbeatFrequencyMS"] = int32(freq.Milliseconds())
	}
}

// newCollectionEntityOptions constructs an entity options object for a
// collection.
func newCollectionEntityOptions(id string, databaseID string, collectionName string,
	opts *dbOrCollectionOptions,
) *entityOptions {
	options := &entityOptions{
		ID:                id,
		DatabaseID:        databaseID,
		CollectionName:    collectionName,
		CollectionOptions: opts,
	}

	return options
}

type task struct {
	name    string
	execute func() error
}

type backgroundRoutine struct {
	tasks chan *task
	wg    sync.WaitGroup
	err   error
}

func (b *backgroundRoutine) start() {
	b.wg.Add(1)

	go func() {
		defer b.wg.Done()

		for t := range b.tasks {
			if b.err != nil {
				continue
			}

			ch := make(chan error)
			go func(task *task) {
				ch <- task.execute()
			}(t)
			select {
			case err := <-ch:
				if err != nil {
					b.err = fmt.Errorf("error running operation %s: %v", t.name, err)
				}
			case <-time.After(10 * time.Second):
				b.err = fmt.Errorf("timed out after 10 seconds")
			}
		}
	}()
}

func (b *backgroundRoutine) stop() error {
	close(b.tasks)
	b.wg.Wait()
	return b.err
}

func (b *backgroundRoutine) addTask(name string, execute func() error) bool {
	select {
	case b.tasks <- &task{
		name:    name,
		execute: execute,
	}:
		return true
	default:
		return false
	}
}

func newBackgroundRoutine() *backgroundRoutine {
	routine := &backgroundRoutine{
		tasks: make(chan *task, 10),
	}

	return routine
}

type clientEncryptionOpts struct {
	KeyVaultClient    string              `bson:"keyVaultClient"`
	KeyVaultNamespace string              `bson:"keyVaultNamespace"`
	KmsProviders      map[string]bson.Raw `bson:"kmsProviders"`
	KeyExpirationMS   *int64              `bson:"keyExpirationMS"`
}

// EntityMap is used to store entities during tests. This type enforces uniqueness so no two entities can have the same
// ID, even if they are of different types. It also enforces referential integrity so construction of an entity that
// references another (e.g. a database entity references a client) will fail if the referenced entity does not exist.
// Accessors are available for the BSON entities.
type EntityMap struct {
	allEntities              map[string]struct{}
	cursorEntities           map[string]cursor
	clientEntities           map[string]*clientEntity
	dbEntites                map[string]*mongo.Database
	collEntities             map[string]*mongo.Collection
	sessions                 map[string]*mongo.Session
	gridfsBuckets            map[string]*mongo.GridFSBucket
	bsonValues               map[string]bson.RawValue
	eventListEntities        map[string][]bson.Raw
	bsonArrayEntities        map[string][]bson.Raw // for storing errors and failures from a loop operation
	successValues            map[string]int32
	iterationValues          map[string]int32
	clientEncryptionEntities map[string]*mongo.ClientEncryption
	routinesMap              sync.Map // maps thread name to *backgroundRoutine
	evtLock                  sync.Mutex
	closed                   atomic.Value
	// keyVaultClientIDs tracks IDs of clients used as a keyVaultClient in ClientEncryption objects.
	// ClientEncryption.Close() calls Disconnect on the keyVaultClient.
	// EntityMap.close() must skip calling Disconnect on any client entity referenced in keyVaultClientIDs.
	keyVaultClientIDs map[string]bool
}

func (em *EntityMap) isClosed() bool {
	return em.closed.Load().(bool)
}

func (em *EntityMap) setClosed(val bool) {
	em.closed.Store(val)
}

func newEntityMap() *EntityMap {
	em := &EntityMap{
		allEntities:              make(map[string]struct{}),
		gridfsBuckets:            make(map[string]*mongo.GridFSBucket),
		bsonValues:               make(map[string]bson.RawValue),
		cursorEntities:           make(map[string]cursor),
		clientEntities:           make(map[string]*clientEntity),
		collEntities:             make(map[string]*mongo.Collection),
		dbEntites:                make(map[string]*mongo.Database),
		sessions:                 make(map[string]*mongo.Session),
		eventListEntities:        make(map[string][]bson.Raw),
		bsonArrayEntities:        make(map[string][]bson.Raw),
		successValues:            make(map[string]int32),
		iterationValues:          make(map[string]int32),
		clientEncryptionEntities: make(map[string]*mongo.ClientEncryption),
		keyVaultClientIDs:        make(map[string]bool),
	}
	em.setClosed(false)
	return em
}

func (em *EntityMap) addBSONEntity(id string, val bson.RawValue) error {
	if err := em.verifyEntityDoesNotExist(id); err != nil {
		return err
	}

	em.allEntities[id] = struct{}{}
	em.bsonValues[id] = val
	return nil
}

func (em *EntityMap) addCursorEntity(id string, cursor cursor) error {
	if err := em.verifyEntityDoesNotExist(id); err != nil {
		return err
	}

	em.allEntities[id] = struct{}{}
	em.cursorEntities[id] = cursor
	return nil
}

func (em *EntityMap) addBSONArrayEntity(id string) error {
	// Error if a non-BSON array entity exists with the same name
	if _, ok := em.allEntities[id]; ok {
		if _, ok := em.bsonArrayEntities[id]; !ok {
			return fmt.Errorf("non-BSON array entity with ID %q already exists", id)
		}
		return nil
	}

	em.allEntities[id] = struct{}{}
	em.bsonArrayEntities[id] = []bson.Raw{}
	return nil
}

func (em *EntityMap) addSuccessesEntity(id string) error {
	if err := em.verifyEntityDoesNotExist(id); err != nil {
		return err
	}

	em.allEntities[id] = struct{}{}
	em.successValues[id] = 0
	return nil
}

func (em *EntityMap) addIterationsEntity(id string) error {
	if err := em.verifyEntityDoesNotExist(id); err != nil {
		return err
	}

	em.allEntities[id] = struct{}{}
	em.iterationValues[id] = 0
	return nil
}

func (em *EntityMap) addEventsEntity(id string) error {
	if err := em.verifyEntityDoesNotExist(id); err != nil {
		return err
	}
	em.allEntities[id] = struct{}{}
	em.eventListEntities[id] = []bson.Raw{}
	return nil
}

func (em *EntityMap) incrementSuccesses(id string) error {
	if _, ok := em.successValues[id]; !ok {
		return newEntityNotFoundError("successes", id)
	}
	em.successValues[id]++
	return nil
}

func (em *EntityMap) incrementIterations(id string) error {
	if _, ok := em.iterationValues[id]; !ok {
		return newEntityNotFoundError("iterations", id)
	}
	em.iterationValues[id]++
	return nil
}

func (em *EntityMap) appendEventsEntity(id string, doc bson.Raw) {
	em.evtLock.Lock()
	defer em.evtLock.Unlock()
	if _, ok := em.eventListEntities[id]; ok {
		em.eventListEntities[id] = append(em.eventListEntities[id], doc)
	}
}

func (em *EntityMap) appendBSONArrayEntity(id string, doc bson.Raw) error {
	if _, ok := em.bsonArrayEntities[id]; !ok {
		return newEntityNotFoundError("BSON array", id)
	}
	em.bsonArrayEntities[id] = append(em.bsonArrayEntities[id], doc)
	return nil
}

func (em *EntityMap) addEntity(ctx context.Context, entityType string, entityOptions *entityOptions) error {
	if err := em.verifyEntityDoesNotExist(entityOptions.ID); err != nil {
		return err
	}

	var err error
	switch entityType {
	case "client":
		err = em.addClientEntity(ctx, entityOptions)
	case "database":
		err = em.addDatabaseEntity(entityOptions)
	case "collection":
		err = em.addCollectionEntity(entityOptions)
	case "session":
		err = em.addSessionEntity(entityOptions)
	case "thread":
		routine := newBackgroundRoutine()
		em.routinesMap.Store(entityOptions.ID, routine)
		routine.start()
	case "bucket":
		err = em.addGridFSBucketEntity(entityOptions)
	case "clientEncryption":
		err = em.addClientEncryptionEntity(entityOptions)
	default:
		return fmt.Errorf("unrecognized entity type %q", entityType)
	}

	if err != nil {
		return fmt.Errorf("error constructing entity of type %q: %w", entityType, err)
	}
	em.allEntities[entityOptions.ID] = struct{}{}
	return nil
}

func (em *EntityMap) gridFSBucket(id string) (*mongo.GridFSBucket, error) {
	bucket, ok := em.gridfsBuckets[id]
	if !ok {
		return nil, newEntityNotFoundError("gridfs bucket", id)
	}
	return bucket, nil
}

func (em *EntityMap) cursor(id string) (cursor, error) {
	cursor, ok := em.cursorEntities[id]
	if !ok {
		return nil, newEntityNotFoundError("cursor", id)
	}
	return cursor, nil
}

func (em *EntityMap) client(id string) (*clientEntity, error) {
	client, ok := em.clientEntities[id]
	if !ok {
		return nil, newEntityNotFoundError("client", id)
	}
	return client, nil
}

func (em *EntityMap) clientEncryption(id string) (*mongo.ClientEncryption, error) {
	cee, ok := em.clientEncryptionEntities[id]
	if !ok {
		return nil, newEntityNotFoundError("client", id)
	}
	return cee, nil
}

func (em *EntityMap) clients() map[string]*clientEntity {
	return em.clientEntities
}

func (em *EntityMap) collections() map[string]*mongo.Collection {
	return em.collEntities
}

func (em *EntityMap) collection(id string) (*mongo.Collection, error) {
	coll, ok := em.collEntities[id]
	if !ok {
		return nil, newEntityNotFoundError("collection", id)
	}
	return coll, nil
}

func (em *EntityMap) database(id string) (*mongo.Database, error) {
	db, ok := em.dbEntites[id]
	if !ok {
		return nil, newEntityNotFoundError("database", id)
	}
	return db, nil
}

func (em *EntityMap) session(id string) (*mongo.Session, error) {
	sess, ok := em.sessions[id]
	if !ok {
		return nil, newEntityNotFoundError("session", id)
	}
	return sess, nil
}

// BSONValue returns the bson.RawValue associated with id
func (em *EntityMap) BSONValue(id string) (bson.RawValue, error) {
	val, ok := em.bsonValues[id]
	if !ok {
		return emptyRawValue, newEntityNotFoundError("BSON", id)
	}
	return val, nil
}

// EventList returns the array of event documents associated with id. This should only be accessed
// after the test is finished running
func (em *EntityMap) EventList(id string) ([]bson.Raw, error) {
	if !em.isClosed() {
		return nil, ErrEntityMapOpen
	}
	val, ok := em.eventListEntities[id]
	if !ok {
		return nil, newEntityNotFoundError("event list", id)
	}
	return val, nil
}

// BSONArray returns the BSON document array associated with id. This should only be accessed
// after the test is finished running
func (em *EntityMap) BSONArray(id string) ([]bson.Raw, error) {
	if !em.isClosed() {
		return nil, ErrEntityMapOpen
	}
	val, ok := em.bsonArrayEntities[id]
	if !ok {
		return nil, newEntityNotFoundError("BSON array", id)
	}
	return val, nil
}

// Successes returns the number of successes associated with id
func (em *EntityMap) Successes(id string) (int32, error) {
	val, ok := em.successValues[id]
	if !ok {
		return 0, newEntityNotFoundError("successes", id)
	}
	return val, nil
}

// Iterations returns the number of iterations associated with id
func (em *EntityMap) Iterations(id string) (int32, error) {
	val, ok := em.iterationValues[id]
	if !ok {
		return 0, newEntityNotFoundError("iterations", id)
	}
	return val, nil
}

// close disposes of the session and client entities associated with this map.
func (em *EntityMap) close(ctx context.Context) []error {
	for _, sess := range em.sessions {
		sess.EndSession(ctx)
	}

	var errs []error
	for id, cursor := range em.cursorEntities {
		if err := cursor.Close(ctx); err != nil {
			errs = append(errs, fmt.Errorf("error closing cursor with ID %q: %w", id, err))
		}
	}

	// Clear automatically created collections used for queryable encryption
	for id, db := range em.dbEntites {
		colls, err := db.ListCollectionNames(ctx, bson.D{})
		if err != nil {
			errs = append(errs, fmt.Errorf("error listing collections in database with ID %q: %w", id, err))
			continue
		}
		for _, coll := range colls {
			if qeCollectionPattern.MatchString(coll) {
				err = db.Collection(coll).Drop(ctx)
				if err != nil {
					errs = append(errs, fmt.Errorf("error clearing collection %q: %w", coll, err))
				}
			}
		}
	}

	for id, client := range em.clientEntities {
		if ok := em.keyVaultClientIDs[id]; ok {
			// Client will be closed in clientEncryption.Close()
			continue
		}

		if err := client.disconnect(ctx); err != nil {
			errs = append(errs, fmt.Errorf("error closing client with ID %q: %w", id, err))
		}
	}

	for id, clientEncryption := range em.clientEncryptionEntities {
		if err := clientEncryption.Close(ctx); err != nil {
			errs = append(errs, fmt.Errorf("error closing clientEncryption with ID: %q: %w", id, err))
		}
	}

	em.setClosed(true)
	return errs
}

func (em *EntityMap) addClientEntity(ctx context.Context, entityOptions *entityOptions) error {
	var client *clientEntity

	for _, eventsAsEntity := range entityOptions.StoreEventsAsEntities {
		if entityOptions.ID == eventsAsEntity.EventListID {
			return fmt.Errorf("entity with ID %q already exists", entityOptions.ID)
		}
		if err := em.addEventsEntity(eventsAsEntity.EventListID); err != nil {
			return err
		}
	}

	client, err := newClientEntity(ctx, em, entityOptions)
	if err != nil {
		return fmt.Errorf("error creating client entity: %w", err)
	}

	em.clientEntities[entityOptions.ID] = client
	return nil
}

func (em *EntityMap) addDatabaseEntity(entityOptions *entityOptions) error {
	client, ok := em.clientEntities[entityOptions.ClientID]
	if !ok {
		return newEntityNotFoundError("client", entityOptions.ClientID)
	}

	dbOpts := options.Database()
	if entityOptions.DatabaseOptions != nil {
		dbOpts = entityOptions.DatabaseOptions.DBOptions
	}

	em.dbEntites[entityOptions.ID] = client.Database(entityOptions.DatabaseName, dbOpts)
	return nil
}

// getKmsCredential processes a value of an input KMS provider credential.
// An empty document returns from the environment.
// A string is returned as-is.
func getKmsCredential(kmsDocument bson.Raw, credentialName string, envVar string, defaultValue string) (any, error) {
	credentialVal, err := kmsDocument.LookupErr(credentialName)
	if errors.Is(err, bsoncore.ErrElementNotFound) {
		return nil, nil
	}
	if err != nil {
		return nil, err
	}

	if str, ok := credentialVal.StringValueOK(); ok {
		return str, nil
	}

	var ok bool
	var doc bson.Raw
	if doc, ok = credentialVal.DocumentOK(); !ok {
		return nil, fmt.Errorf("expected String or Document for %v, got: %v", credentialName, credentialVal)
	}

	// Check if document is a placeholder.
	if !bytes.Equal(doc, placeholderDoc) {
		return nil, fmt.Errorf("unexpected non-empty document for %v: %v", credentialName, doc)
	}

	if envVar == "" {
		return defaultValue, nil
	}
	if value := os.Getenv(envVar); value != "" {
		return value, nil
	}
<<<<<<< HEAD
	if defaultValue != "" {
		return defaultValue, nil
	}
	return nil, fmt.Errorf("unable to get environment value for %v. Please set the CSFLE environment variable: %v", credentialName, envVar)
=======
	return os.Getenv(envVar), nil
>>>>>>> d28cb15c
}

func getKmsProvider(key string, opt bson.Raw) (map[string]any, error) {
	provider := make(map[string]any)
	switch key {
	case "aws":
		accessKeyID := "FLE_AWS_KEY"
		secretAccessKey := "FLE_AWS_SECRET"

		// replace with temporary access, if sessionToken placeholder exists
		v, err := getKmsCredential(opt, "sessionToken", "", "$$placeholder")
		if err != nil {
			return nil, err
		}
		if v == "$$placeholder" {
			provider["sessionToken"] = os.Getenv("CSFLE_AWS_TEMP_SESSION_TOKEN")
			accessKeyID = "CSFLE_AWS_TEMP_ACCESS_KEY_ID"
			secretAccessKey = "CSFLE_AWS_TEMP_SECRET_ACCESS_KEY"
		} else if v != nil {
			provider["sessionToken"] = v
		}

		for _, e := range []struct {
			key    string
			envVar string
		}{
			{key: "accessKeyId", envVar: accessKeyID},
			{key: "secretAccessKey", envVar: secretAccessKey},
		} {
			v, err = getKmsCredential(opt, e.key, e.envVar, "")
			if err != nil {
				return nil, err
			}
			if v != nil {
				provider[e.key] = v
			}
		}
	case "azure":
		for _, e := range []struct {
			key    string
			envVar string
		}{
			{key: "tenantId", envVar: "FLE_AZURE_TENANTID"},
			{key: "clientId", envVar: "FLE_AZURE_CLIENTID"},
			{key: "clientSecret", envVar: "FLE_AZURE_CLIENTSECRET"},
		} {
			v, err := getKmsCredential(opt, e.key, e.envVar, "")
			if err != nil {
				return nil, err
			}
			if v != nil {
				provider[e.key] = v
			}
		}
	case "gcp":
		for _, e := range []struct {
			key    string
			envVar string
		}{
			{key: "email", envVar: "FLE_GCP_EMAIL"},
			{key: "privateKey", envVar: "FLE_GCP_PRIVATEKEY"},
		} {
			v, err := getKmsCredential(opt, e.key, e.envVar, "")
			if err != nil {
				return nil, err
			}
			if v != nil {
				provider[e.key] = v
			}
		}
	case "kmip":
		v, err := getKmsCredential(opt, "endpoint", "", "localhost:5698")
		if err != nil {
			return nil, err
		}
		if v != nil {
			provider["endpoint"] = v
		}
	case "local", "local:name2":
		v, err := getKmsCredential(opt, "key", "", defaultLocalKeyBase64)
		if err != nil {
			return nil, err
		}
		if v != nil {
			provider["key"] = v
		}
	default:
		return nil, fmt.Errorf("unrecognized KMS provider: %s", key)
	}
	return provider, nil
}

func (em *EntityMap) addClientEncryptionEntity(entityOptions *entityOptions) error {
	// Construct KMS providers.
	kmsProviders := make(map[string]map[string]any)
	ceo := entityOptions.ClientEncryptionOpts
	tlsconf := make(map[string]*tls.Config)
	for key, opt := range ceo.KmsProviders {
		provider, err := getKmsProvider(key, opt)
		if err != nil {
			return err
		}
		if len(provider) == 0 {
			continue
		}
		kmsProviders[key] = provider
		if key == "kmip" && tlsClientCertificateKeyFile != "" && tlsCAFile != "" {
			cfg, err := options.BuildTLSConfig(map[string]any{
				"tlsCertificateKeyFile": tlsClientCertificateKeyFile,
				"tlsCAFile":             tlsCAFile,
			})
			if err != nil {
				return fmt.Errorf("error constructing tls config: %w", err)
			}
			tlsconf["kmip"] = cfg
		}
	}

	em.keyVaultClientIDs[ceo.KeyVaultClient] = true
	keyVaultClient, ok := em.clientEntities[ceo.KeyVaultClient]
	if !ok {
		return newEntityNotFoundError("client", ceo.KeyVaultClient)
	}

	opts := options.ClientEncryption().
		SetKeyVaultNamespace(ceo.KeyVaultNamespace).
		SetTLSConfig(tlsconf).
		SetKmsProviders(kmsProviders)
	if ceo.KeyExpirationMS != nil {
		opts.SetKeyExpiration(time.Duration(*ceo.KeyExpirationMS) * time.Millisecond)
	}

	ce, err := mongo.NewClientEncryption(keyVaultClient.Client, opts)
	if err != nil {
		return err
	}

	em.clientEncryptionEntities[entityOptions.ID] = ce

	return nil
}

func (em *EntityMap) addCollectionEntity(entityOptions *entityOptions) error {
	db, ok := em.dbEntites[entityOptions.DatabaseID]
	if !ok {
		return newEntityNotFoundError("database", entityOptions.DatabaseID)
	}

	collOpts := options.Collection()
	if entityOptions.CollectionOptions != nil {
		collOpts = entityOptions.CollectionOptions.CollectionOptions
	}

	em.collEntities[entityOptions.ID] = db.Collection(entityOptions.CollectionName, collOpts)
	return nil
}

func (em *EntityMap) addSessionEntity(entityOptions *entityOptions) error {
	client, ok := em.clientEntities[entityOptions.ClientID]
	if !ok {
		return newEntityNotFoundError("client", entityOptions.ClientID)
	}

	sessionOpts := options.Session()
	if entityOptions.SessionOptions != nil {
		sessionOpts = entityOptions.SessionOptions.SessionOptionsBuilder
	}

	sess, err := client.StartSession(sessionOpts)
	if err != nil {
		return fmt.Errorf("error starting session: %w", err)
	}

	em.sessions[entityOptions.ID] = sess
	return nil
}

func (em *EntityMap) addGridFSBucketEntity(entityOptions *entityOptions) error {
	db, ok := em.dbEntites[entityOptions.DatabaseID]
	if !ok {
		return newEntityNotFoundError("database", entityOptions.DatabaseID)
	}

	bucketOpts := options.GridFSBucket()
	if entityOptions.GridFSBucketOptions != nil {
		bucketOpts = entityOptions.GridFSBucketOptions.BucketOptionsBuilder
	}

	em.gridfsBuckets[entityOptions.ID] = db.GridFSBucket(bucketOpts)
	return nil
}

func (em *EntityMap) verifyEntityDoesNotExist(id string) error {
	if _, ok := em.allEntities[id]; ok {
		return fmt.Errorf("entity with ID %q already exists", id)
	}
	return nil
}

func newEntityNotFoundError(entityType, entityID string) error {
	return fmt.Errorf("no %s entity found with ID %q", entityType, entityID)
}<|MERGE_RESOLUTION|>--- conflicted
+++ resolved
@@ -620,14 +620,10 @@
 	if value := os.Getenv(envVar); value != "" {
 		return value, nil
 	}
-<<<<<<< HEAD
 	if defaultValue != "" {
 		return defaultValue, nil
 	}
 	return nil, fmt.Errorf("unable to get environment value for %v. Please set the CSFLE environment variable: %v", credentialName, envVar)
-=======
-	return os.Getenv(envVar), nil
->>>>>>> d28cb15c
 }
 
 func getKmsProvider(key string, opt bson.Raw) (map[string]any, error) {
