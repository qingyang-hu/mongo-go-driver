// Copyright (C) MongoDB, Inc. 2017-present.
//
// Licensed under the Apache License, Version 2.0 (the "License"); you may
// not use this file except in compliance with the License. You may obtain
// a copy of the License at http://www.apache.org/licenses/LICENSE-2.0

//go:build go1.13
// +build go1.13

package topology

import (
	"context"
	"crypto/tls"
	"crypto/x509"
	"errors"
	"io/ioutil"
	"net"
	"os"
	"runtime"
	"sync"
	"sync/atomic"
	"testing"
	"time"

	"github.com/google/go-cmp/cmp"
	"go.mongodb.org/mongo-driver/bson/primitive"
	"go.mongodb.org/mongo-driver/event"
	"go.mongodb.org/mongo-driver/internal/assert"
	"go.mongodb.org/mongo-driver/internal/eventtest"
	"go.mongodb.org/mongo-driver/internal/require"
	"go.mongodb.org/mongo-driver/mongo/address"
	"go.mongodb.org/mongo-driver/mongo/description"
	"go.mongodb.org/mongo-driver/x/bsonx/bsoncore"
	"go.mongodb.org/mongo-driver/x/mongo/driver"
	"go.mongodb.org/mongo-driver/x/mongo/driver/auth"
	"go.mongodb.org/mongo-driver/x/mongo/driver/drivertest"
	"go.mongodb.org/mongo-driver/x/mongo/driver/wiremessage"
)

type channelNetConnDialer struct{}

func (cncd *channelNetConnDialer) DialContext(_ context.Context, _, _ string) (net.Conn, error) {
	cnc := &drivertest.ChannelNetConn{
		Written:  make(chan []byte, 1),
		ReadResp: make(chan []byte, 2),
		ReadErr:  make(chan error, 1),
	}
	if err := cnc.AddResponse(makeHelloReply()); err != nil {
		return nil, err
	}

	return cnc, nil
}

type errorQueue struct {
	errors []error
	mutex  sync.Mutex
}

func (eq *errorQueue) head() error {
	eq.mutex.Lock()
	defer eq.mutex.Unlock()
	if len(eq.errors) > 0 {
		return eq.errors[0]
	}
	return nil
}

func (eq *errorQueue) dequeue() bool {
	eq.mutex.Lock()
	defer eq.mutex.Unlock()
	if len(eq.errors) > 0 {
		eq.errors = eq.errors[1:]
		return true
	}
	return false
}

type timeoutConn struct {
	net.Conn
	errors *errorQueue
}

func (c *timeoutConn) Read(b []byte) (int, error) {
	n, err := 0, c.errors.head()
	if err == nil {
		n, err = c.Conn.Read(b)
	}
	return n, err
}

func (c *timeoutConn) Write(b []byte) (int, error) {
	n, err := 0, c.errors.head()
	if err == nil {
		n, err = c.Conn.Write(b)
	}
	return n, err
}

type timeoutDialer struct {
	Dialer
	errors *errorQueue
}

func (d *timeoutDialer) DialContext(ctx context.Context, network, address string) (net.Conn, error) {
	c, e := d.Dialer.DialContext(ctx, network, address)

	if caFile := os.Getenv("MONGO_GO_DRIVER_CA_FILE"); len(caFile) > 0 {
		pem, err := ioutil.ReadFile(caFile)
		if err != nil {
			return nil, err
		}

		ca := x509.NewCertPool()
		if !ca.AppendCertsFromPEM(pem) {
			return nil, errors.New("unable to load CA file")
		}

		config := &tls.Config{
			InsecureSkipVerify: true,
			RootCAs:            ca,
		}
		c = tls.Client(c, config)
	}
	return &timeoutConn{c, d.errors}, e
}

// TestServerHeartbeatTimeout tests timeout retry and preemptive canceling.
func TestServerHeartbeatTimeout(t *testing.T) {
<<<<<<< HEAD
=======
	if testing.Short() {
		t.Skip("skipping integration test in short mode")
	}
	if os.Getenv("DOCKER_RUNNING") != "" {
		t.Skip("Skipping this test in docker.")
	}

>>>>>>> cee488eb
	networkTimeoutError := &net.DNSError{
		IsTimeout: true,
	}

	testCases := []struct {
		desc                string
		ioErrors            []error
		expectInterruptions int
	}{
		{
			desc:                "one single timeout should not clear the pool",
			ioErrors:            []error{nil, networkTimeoutError, nil, networkTimeoutError, nil},
			expectInterruptions: 0,
		},
		{
			desc:                "continuous timeouts should clear the pool with interruption",
			ioErrors:            []error{nil, networkTimeoutError, networkTimeoutError, nil},
			expectInterruptions: 1,
		},
	}
	for _, tc := range testCases {
		tc := tc
		t.Run(tc.desc, func(t *testing.T) {
			t.Parallel()

			var wg sync.WaitGroup
			wg.Add(1)

			errors := &errorQueue{errors: tc.ioErrors}
			tpm := eventtest.NewTestPoolMonitor()
			server := NewServer(
				address.Address("localhost:27017"),
				primitive.NewObjectID(),
				WithConnectionPoolMonitor(func(*event.PoolMonitor) *event.PoolMonitor {
					return tpm.PoolMonitor
				}),
				WithConnectionOptions(func(opts ...ConnectionOption) []ConnectionOption {
					return append(opts,
						WithDialer(func(d Dialer) Dialer {
							var dialer net.Dialer
							return &timeoutDialer{&dialer, errors}
						}))
				}),
				WithServerMonitor(func(*event.ServerMonitor) *event.ServerMonitor {
					return &event.ServerMonitor{
						ServerHeartbeatSucceeded: func(e *event.ServerHeartbeatSucceededEvent) {
							if !errors.dequeue() {
								wg.Done()
							}
						},
						ServerHeartbeatFailed: func(e *event.ServerHeartbeatFailedEvent) {
							if !errors.dequeue() {
								wg.Done()
							}
						},
					}
				}),
				WithHeartbeatInterval(func(time.Duration) time.Duration {
					return 200 * time.Millisecond
				}),
			)
			require.NoError(t, server.Connect(nil))
			wg.Wait()
			interruptions := tpm.Interruptions()
			assert.Equal(t, tc.expectInterruptions, interruptions, "expected %d interruption but got %d", tc.expectInterruptions, interruptions)
		})
	}
}

// TestServerConnectionTimeout tests how different timeout errors are handled during connection
// creation and server handshake.
func TestServerConnectionTimeout(t *testing.T) {
	testCases := []struct {
		desc              string
		dialer            func(Dialer) Dialer
		handshaker        func(Handshaker) Handshaker
		operationTimeout  time.Duration
		connectTimeout    time.Duration
		expectErr         bool
		expectPoolCleared bool
	}{
		{
			desc:              "successful connection should not clear the pool",
			expectErr:         false,
			expectPoolCleared: false,
		},
		{
			desc: "timeout error during dialing should clear the pool",
			dialer: func(Dialer) Dialer {
				var d net.Dialer
				return DialerFunc(func(ctx context.Context, network, addr string) (net.Conn, error) {
					// Wait for the passed in context to time out. Expect the error returned by
					// DialContext() to be treated as a timeout caused by reaching connectTimeoutMS.
					<-ctx.Done()
					return d.DialContext(ctx, network, addr)
				})
			},
			operationTimeout:  1 * time.Minute,
			connectTimeout:    100 * time.Millisecond,
			expectErr:         true,
			expectPoolCleared: true,
		},
		{
			desc: "timeout error during dialing with no operation timeout should clear the pool",
			dialer: func(Dialer) Dialer {
				var d net.Dialer
				return DialerFunc(func(ctx context.Context, network, addr string) (net.Conn, error) {
					// Wait for the passed in context to time out. Expect the error returned by
					// DialContext() to be treated as a timeout caused by reaching connectTimeoutMS.
					<-ctx.Done()
					return d.DialContext(ctx, network, addr)
				})
			},
			operationTimeout:  0, // Uses a context.Background() with no timeout.
			connectTimeout:    100 * time.Millisecond,
			expectErr:         true,
			expectPoolCleared: true,
		},
		{
			desc: "dial errors unrelated to context timeouts should clear the pool",
			dialer: func(Dialer) Dialer {
				var d net.Dialer
				return DialerFunc(func(ctx context.Context, _, _ string) (net.Conn, error) {
					// Try to dial an invalid TCP address and expect an error.
					return d.DialContext(ctx, "tcp", "300.0.0.0:nope")
				})
			},
			expectErr:         true,
			expectPoolCleared: true,
		},
		{
			desc: "operation context timeout with unrelated dial errors should clear the pool",
			dialer: func(Dialer) Dialer {
				var d net.Dialer
				return DialerFunc(func(ctx context.Context, _, _ string) (net.Conn, error) {
					// Try to dial an invalid TCP address and expect an error.
					c, err := d.DialContext(ctx, "tcp", "300.0.0.0:nope")
					// Wait for the passed in context to time out. Expect that the context error is
					// ignored because the dial error is not a timeout.
					<-ctx.Done()
					return c, err
				})
			},
			operationTimeout:  1 * time.Millisecond,
			connectTimeout:    100 * time.Millisecond,
			expectErr:         true,
			expectPoolCleared: true,
		},
	}

	for _, tc := range testCases {
		tc := tc
		t.Run(tc.desc, func(t *testing.T) {
			t.Parallel()

			// Create a TCP listener on a random port. The listener will accept connections but not
			// read or write to them.
			l, err := net.Listen("tcp", "127.0.0.1:0")
			require.NoError(t, err)
			defer func() {
				_ = l.Close()
			}()

			tpm := eventtest.NewTestPoolMonitor()
			server := NewServer(
				address.Address(l.Addr().String()),
				primitive.NewObjectID(),
				WithConnectionPoolMonitor(func(*event.PoolMonitor) *event.PoolMonitor {
					return tpm.PoolMonitor
				}),
				// Replace the default dialer and handshaker with the test dialer and handshaker, if
				// present.
				WithConnectionOptions(func(opts ...ConnectionOption) []ConnectionOption {
					if tc.connectTimeout > 0 {
						opts = append(opts, WithConnectTimeout(func(time.Duration) time.Duration { return tc.connectTimeout }))
					}
					if tc.dialer != nil {
						opts = append(opts, WithDialer(tc.dialer))
					}
					if tc.handshaker != nil {
						opts = append(opts, WithHandshaker(tc.handshaker))
					}
					return opts
				}),
				// Disable monitoring to prevent unrelated failures from the RTT monitor and
				// heartbeats from unexpectedly clearing the connection pool.
				withMonitoringDisabled(func(bool) bool { return true }),
			)
			require.NoError(t, server.Connect(nil))

			// Create a context with the operation timeout if one is specified in the test case.
			ctx := context.Background()
			if tc.operationTimeout > 0 {
				var cancel context.CancelFunc
				ctx, cancel = context.WithTimeout(ctx, tc.operationTimeout)
				defer cancel()
			}
			_, err = server.Connection(ctx)
			if tc.expectErr {
				assert.NotNil(t, err, "expected an error but got nil")
			} else {
				assert.Nil(t, err, "expected no error but got %s", err)
			}

			// If we expect the pool to be cleared, watch for all events until we get a
			// "ConnectionPoolCleared" event or until we hit a 10s time limit.
			if tc.expectPoolCleared {
				assert.Eventually(t,
					tpm.IsPoolCleared,
					10*time.Second,
					100*time.Millisecond,
					"expected pool to be cleared within 10s but was not cleared")
			}

			// Disconnect the server then close the events channel and expect that no more events
			// are sent on the channel.
			_ = server.Disconnect(context.Background())

			// If we don't expect the pool to be cleared, check all events after the server is
			// disconnected and make sure none were "ConnectionPoolCleared".
			if !tc.expectPoolCleared {
				assert.False(t, tpm.IsPoolCleared(), "expected pool to not be cleared but was cleared")
			}
		})
	}
}

func TestServer(t *testing.T) {
	var serverTestTable = []struct {
		name            string
		connectionError bool
		networkError    bool
		hasDesc         bool
	}{
		{"auth_error", true, false, false},
		{"no_error", false, false, false},
		{"network_error_no_desc", false, true, false},
		{"network_error_desc", false, true, true},
	}

	authErr := ConnectionError{Wrapped: &auth.Error{}, init: true}
	netErr := ConnectionError{Wrapped: &net.AddrError{}, init: true}
	for _, tt := range serverTestTable {
		t.Run(tt.name, func(t *testing.T) {
			var returnConnectionError bool
			s := NewServer(
				address.Address("localhost"),
				primitive.NewObjectID(),
				WithConnectionOptions(func(connOpts ...ConnectionOption) []ConnectionOption {
					return append(connOpts,
						WithHandshaker(func(Handshaker) Handshaker {
							return &testHandshaker{
								finishHandshake: func(context.Context, driver.Connection) error {
									var err error
									if tt.connectionError && returnConnectionError {
										err = authErr.Wrapped
									}
									return err
								},
							}
						}),
						WithDialer(func(Dialer) Dialer {
							return DialerFunc(func(context.Context, string, string) (net.Conn, error) {
								var err error
								if tt.networkError && returnConnectionError {
									err = netErr.Wrapped
								}
								return &net.TCPConn{}, err
							})
						}),
					)
				}),
			)

			var desc *description.Server
			descript := s.Description()
			if tt.hasDesc {
				desc = &descript
				require.Nil(t, desc.LastError)
			}
			err := s.pool.ready()
			require.NoError(t, err, "pool.ready() error")
			defer s.pool.close(context.Background())

			s.state = serverConnected

			// The internal connection pool resets the generation number once the number of connections in a generation
			// reaches zero, which will cause some of these tests to fail because they assert that the generation
			// number after a connection failure is 1. To workaround this, we call Connection() twice: once to
			// successfully establish a connection and once to actually do the behavior described in the test case.
			_, err = s.Connection(context.Background())
			assert.Nil(t, err, "error getting initial connection: %v", err)
			returnConnectionError = true
			_, err = s.Connection(context.Background())

			switch {
			case tt.connectionError && !cmp.Equal(err, authErr, cmp.Comparer(compareErrors)):
				t.Errorf("Expected connection error. got %v; want %v", err, authErr)
			case tt.networkError && !cmp.Equal(err, netErr, cmp.Comparer(compareErrors)):
				t.Errorf("Expected network error. got %v; want %v", err, netErr)
			case !tt.connectionError && !tt.networkError && err != nil:
				t.Errorf("Expected error to be nil. got %v; want %v", err, "<nil>")
			}

			if tt.hasDesc {
				require.Equal(t, s.Description().Kind, (description.ServerKind)(description.Unknown))
				require.NotNil(t, s.Description().LastError)
			}

			generation, _ := s.pool.generation.getGeneration(nil)
			if (tt.connectionError || tt.networkError) && generation != 1 {
				t.Errorf("Expected pool to be drained once on connection or network error. got %d; want %d", generation, 1)
			}
		})
	}

	t.Run("multiple connection initialization errors are processed correctly", func(t *testing.T) {
		assertGenerationStats := func(t *testing.T, server *Server, serviceID primitive.ObjectID, wantGeneration, wantNumConns uint64) {
			t.Helper()

			// On connection failure, the connection is removed and closed after delivering the
			// error to Connection(), so it may still count toward the generation connection count
			// briefly. Wait up to 100ms for the generation connection count to reach the target.
			generation, _ := server.pool.generation.getGeneration(&serviceID)
			assert.Eventuallyf(t,
				func() bool {
					generation, _ := server.pool.generation.getGeneration(&serviceID)
					numConns := server.pool.generation.getNumConns(&serviceID)
					return generation == wantGeneration && numConns == wantNumConns
				},
				100*time.Millisecond,
				1*time.Millisecond,
				"expected generation number %v, got %v; expected connection count %v, got %v",
				wantGeneration,
				generation,
				wantNumConns,
				server.pool.generation.getNumConns(&serviceID))
		}

		testCases := []struct {
			name               string
			loadBalanced       bool
			dialErr            error
			getInfoErr         error
			finishHandshakeErr error
			finalGeneration    uint64
			numNewConns        uint64
		}{
			// For LB clusters, errors for dialing and the initial handshake are ignored.
			{"dial errors are ignored for load balancers", true, netErr.Wrapped, nil, nil, 0, 1},
			{"initial handshake errors are ignored for load balancers", true, nil, netErr.Wrapped, nil, 0, 1},

			// For LB clusters, post-handshake errors clear the pool, but do not update the server
			// description or pause the pool.
			{"post-handshake errors are not ignored for load balancers", true, nil, nil, netErr.Wrapped, 5, 1},

			// For non-LB clusters, the first error sets the server to Unknown and clears and pauses
			// the pool. All subsequent attempts to check out a connection without updating the
			// server description return an error because the pool is paused.
			{"dial errors are not ignored for non-lb clusters", false, netErr.Wrapped, nil, nil, 1, 1},
			{"initial handshake errors are not ignored for non-lb clusters", false, nil, netErr.Wrapped, nil, 1, 1},
			{"post-handshake errors are not ignored for non-lb clusters", false, nil, nil, netErr.Wrapped, 1, 1},
		}
		for _, tc := range testCases {
			tc := tc // Capture range variable.

			t.Run(tc.name, func(t *testing.T) {
				var returnConnectionError bool
				var serviceID primitive.ObjectID
				if tc.loadBalanced {
					serviceID = primitive.NewObjectID()
				}

				handshaker := &testHandshaker{
					getHandshakeInformation: func(_ context.Context, addr address.Address, _ driver.Connection) (driver.HandshakeInformation, error) {
						if tc.getInfoErr != nil && returnConnectionError {
							return driver.HandshakeInformation{}, tc.getInfoErr
						}

						desc := description.NewDefaultServer(addr)
						if tc.loadBalanced {
							desc.ServiceID = &serviceID
						}
						return driver.HandshakeInformation{Description: desc}, nil
					},
					finishHandshake: func(context.Context, driver.Connection) error {
						if tc.finishHandshakeErr != nil && returnConnectionError {
							return tc.finishHandshakeErr
						}
						return nil
					},
				}
				connOpts := []ConnectionOption{
					WithDialer(func(Dialer) Dialer {
						return DialerFunc(func(context.Context, string, string) (net.Conn, error) {
							var err error
							if returnConnectionError && tc.dialErr != nil {
								err = tc.dialErr
							}
							return &net.TCPConn{}, err
						})
					}),
					WithHandshaker(func(Handshaker) Handshaker {
						return handshaker
					}),
					WithConnectionLoadBalanced(func(bool) bool {
						return tc.loadBalanced
					}),
				}
				serverOpts := []ServerOption{
					WithServerLoadBalanced(func(bool) bool {
						return tc.loadBalanced
					}),
					WithConnectionOptions(func(...ConnectionOption) []ConnectionOption {
						return connOpts
					}),
					// Disable the monitoring routine because we're only testing pooled connections and we don't want
					// errors in monitoring to clear the pool and make this test flaky.
					withMonitoringDisabled(func(bool) bool {
						return true
					}),
					// With the default maxConnecting (2), there are multiple goroutines creating
					// connections. Because handshake errors are processed after returning the error
					// to checkOut(), it's possible for extra connection requests to be processed
					// after a handshake error before the connection pool is cleared and paused. Set
					// maxConnecting=1 to minimize the number of extra connection requests processed
					// before the connection pool is cleared and paused.
					WithMaxConnecting(func(uint64) uint64 { return 1 }),
				}

				server, err := ConnectServer(address.Address("localhost:27017"), nil, primitive.NewObjectID(), serverOpts...)
				assert.Nil(t, err, "ConnectServer error: %v", err)
				defer func() {
					_ = server.Disconnect(context.Background())
				}()

				_, err = server.Connection(context.Background())
				assert.Nil(t, err, "Connection error: %v", err)
				assertGenerationStats(t, server, serviceID, 0, 1)

				returnConnectionError = true
				for i := 0; i < 5; i++ {
					_, err = server.Connection(context.Background())
					switch {
					case tc.dialErr != nil || tc.getInfoErr != nil || tc.finishHandshakeErr != nil:
						assert.NotNil(t, err, "expected Connection error at iteration %d, got nil", i)
					default:
						assert.Nil(t, err, "Connection error at iteration %d: %v", i, err)
					}
				}
				assertGenerationStats(t, server, serviceID, tc.finalGeneration, tc.numNewConns)
			})
		}
	})

	t.Run("Cannot starve connection request", func(t *testing.T) {
		cleanup := make(chan struct{})
		addr := bootstrapConnections(t, 3, func(nc net.Conn) {
			<-cleanup
			_ = nc.Close()
		})
		d := newdialer(&net.Dialer{})
		s := NewServer(address.Address(addr.String()),
			primitive.NewObjectID(),
			WithConnectionOptions(func(option ...ConnectionOption) []ConnectionOption {
				return []ConnectionOption{WithDialer(func(_ Dialer) Dialer { return d })}
			}),
			WithMaxConnections(func(u uint64) uint64 {
				return 1
			}))
		s.state = serverConnected
		err := s.pool.ready()
		noerr(t, err)
		defer s.pool.close(context.Background())

		conn, err := s.Connection(context.Background())
		noerr(t, err)
		if d.lenopened() != 1 {
			t.Errorf("Should have opened 1 connections, but didn't. got %d; want %d", d.lenopened(), 1)
		}

		var wg sync.WaitGroup

		wg.Add(1)
		ch := make(chan struct{})
		go func() {
			ctx, cancel := context.WithTimeout(context.Background(), 1*time.Second)
			defer cancel()
			ch <- struct{}{}
			_, err := s.Connection(ctx)
			if err != nil {
				t.Errorf("Should not be able to starve connection request, but got error: %v", err)
			}
			wg.Done()
		}()
		<-ch
		runtime.Gosched()
		err = conn.Close()
		noerr(t, err)
		wg.Wait()
		close(cleanup)
	})

	t.Run("update topology", func(t *testing.T) {
		var updated atomic.Value // bool
		updated.Store(false)

		updateCallback := func(desc description.Server) description.Server {
			updated.Store(true)
			return desc
		}
		s, err := ConnectServer(address.Address("localhost"), updateCallback, primitive.NewObjectID())
		require.NoError(t, err)
		s.updateDescription(description.Server{Addr: s.address})
		require.True(t, updated.Load().(bool))
	})
	t.Run("heartbeat", func(t *testing.T) {
		// test that client metadata is sent on handshakes but not heartbeats
		dialer := &channelNetConnDialer{}
		dialerOpt := WithDialer(func(Dialer) Dialer {
			return dialer
		})
		serverOpt := WithConnectionOptions(func(connOpts ...ConnectionOption) []ConnectionOption {
			return append(connOpts, dialerOpt)
		})

		s := NewServer(address.Address("localhost:27017"), primitive.NewObjectID(), serverOpt)

		// do a heartbeat with a nil connection so a new one will be dialed
		_, err := s.check()
		assert.Nil(t, err, "check error: %v", err)
		assert.NotNil(t, s.conn, "no connection dialed in check")

		channelConn := s.conn.nc.(*drivertest.ChannelNetConn)
		wm := channelConn.GetWrittenMessage()
		if wm == nil {
			t.Fatal("no wire message written for handshake")
		}
		if !includesClientMetadata(t, wm) {
			t.Fatal("client metadata expected in handshake but not found")
		}

		// do a heartbeat with a non-nil connection
		if err = channelConn.AddResponse(makeHelloReply()); err != nil {
			t.Fatalf("error adding response: %v", err)
		}
		_, err = s.check()
		assert.Nil(t, err, "check error: %v", err)

		wm = channelConn.GetWrittenMessage()
		if wm == nil {
			t.Fatal("no wire message written for heartbeat")
		}
		if includesClientMetadata(t, wm) {
			t.Fatal("client metadata not expected in heartbeat but found")
		}
	})
	t.Run("heartbeat monitoring", func(t *testing.T) {
		var publishedEvents []interface{}

		serverHeartbeatStarted := func(e *event.ServerHeartbeatStartedEvent) {
			publishedEvents = append(publishedEvents, *e)
		}

		serverHeartbeatSucceeded := func(e *event.ServerHeartbeatSucceededEvent) {
			publishedEvents = append(publishedEvents, *e)
		}

		serverHeartbeatFailed := func(e *event.ServerHeartbeatFailedEvent) {
			publishedEvents = append(publishedEvents, *e)
		}

		sdam := &event.ServerMonitor{
			ServerHeartbeatStarted:   serverHeartbeatStarted,
			ServerHeartbeatSucceeded: serverHeartbeatSucceeded,
			ServerHeartbeatFailed:    serverHeartbeatFailed,
		}

		dialer := &channelNetConnDialer{}
		dialerOpt := WithDialer(func(Dialer) Dialer {
			return dialer
		})
		serverOpts := []ServerOption{
			WithConnectionOptions(func(connOpts ...ConnectionOption) []ConnectionOption {
				return append(connOpts, dialerOpt)
			}),
			withMonitoringDisabled(func(bool) bool { return true }),
			WithServerMonitor(func(*event.ServerMonitor) *event.ServerMonitor { return sdam }),
		}

		s := NewServer(address.Address("localhost:27017"), primitive.NewObjectID(), serverOpts...)

		// set up heartbeat connection, which doesn't send events
		_, err := s.check()
		assert.Nil(t, err, "check error: %v", err)

		channelConn := s.conn.nc.(*drivertest.ChannelNetConn)
		_ = channelConn.GetWrittenMessage()

		t.Run("success", func(t *testing.T) {
			publishedEvents = nil
			// do a heartbeat with a non-nil connection
			if err = channelConn.AddResponse(makeHelloReply()); err != nil {
				t.Fatalf("error adding response: %v", err)
			}
			_, err = s.check()
			_ = channelConn.GetWrittenMessage()
			assert.Nil(t, err, "check error: %v", err)

			assert.Equal(t, len(publishedEvents), 2, "expected %v events, got %v", 2, len(publishedEvents))

			started, ok := publishedEvents[0].(event.ServerHeartbeatStartedEvent)
			assert.True(t, ok, "expected type %T, got %T", event.ServerHeartbeatStartedEvent{}, publishedEvents[0])
			assert.Equal(t, started.ConnectionID, s.conn.ID(), "expected connectionID to match")
			assert.False(t, started.Awaited, "expected awaited to be false")

			succeeded, ok := publishedEvents[1].(event.ServerHeartbeatSucceededEvent)
			assert.True(t, ok, "expected type %T, got %T", event.ServerHeartbeatSucceededEvent{}, publishedEvents[1])
			assert.Equal(t, succeeded.ConnectionID, s.conn.ID(), "expected connectionID to match")
			assert.Equal(t, succeeded.Reply.Addr, s.address, "expected address %v, got %v", s.address, succeeded.Reply.Addr)
			assert.False(t, succeeded.Awaited, "expected awaited to be false")
		})
		t.Run("failure", func(t *testing.T) {
			publishedEvents = nil
			// do a heartbeat with a non-nil connection
			readErr := errors.New("error")
			channelConn.ReadErr <- readErr
			_, err = s.check()
			_ = channelConn.GetWrittenMessage()
			assert.Nil(t, err, "check error: %v", err)

			assert.Equal(t, len(publishedEvents), 2, "expected %v events, got %v", 2, len(publishedEvents))

			started, ok := publishedEvents[0].(event.ServerHeartbeatStartedEvent)
			assert.True(t, ok, "expected type %T, got %T", event.ServerHeartbeatStartedEvent{}, publishedEvents[0])
			assert.Equal(t, started.ConnectionID, s.conn.ID(), "expected connectionID to match")
			assert.False(t, started.Awaited, "expected awaited to be false")

			failed, ok := publishedEvents[1].(event.ServerHeartbeatFailedEvent)
			assert.True(t, ok, "expected type %T, got %T", event.ServerHeartbeatFailedEvent{}, publishedEvents[1])
			assert.Equal(t, failed.ConnectionID, s.conn.ID(), "expected connectionID to match")
			assert.False(t, failed.Awaited, "expected awaited to be false")
			assert.True(t, errors.Is(failed.Failure, readErr), "expected Failure to be %v, got: %v", readErr, failed.Failure)
		})
	})
	t.Run("WithServerAppName", func(t *testing.T) {
		name := "test"

		s := NewServer(address.Address("localhost"),
			primitive.NewObjectID(),
			WithServerAppName(func(string) string { return name }))
		require.Equal(t, name, s.cfg.appname, "expected appname to be: %v, got: %v", name, s.cfg.appname)
	})
	t.Run("createConnection overwrites WithSocketTimeout", func(t *testing.T) {
		socketTimeout := 40 * time.Second

		s := NewServer(
			address.Address("localhost"),
			primitive.NewObjectID(),
			WithConnectionOptions(func(connOpts ...ConnectionOption) []ConnectionOption {
				return append(
					connOpts,
					WithReadTimeout(func(time.Duration) time.Duration { return socketTimeout }),
					WithWriteTimeout(func(time.Duration) time.Duration { return socketTimeout }),
				)
			}),
		)

		conn := s.createConnection()
		assert.Equal(t, s.cfg.heartbeatTimeout, 10*time.Second, "expected heartbeatTimeout to be: %v, got: %v", 10*time.Second, s.cfg.heartbeatTimeout)
		assert.Equal(t, s.cfg.heartbeatTimeout, conn.readTimeout, "expected readTimeout to be: %v, got: %v", s.cfg.heartbeatTimeout, conn.readTimeout)
		assert.Equal(t, s.cfg.heartbeatTimeout, conn.writeTimeout, "expected writeTimeout to be: %v, got: %v", s.cfg.heartbeatTimeout, conn.writeTimeout)
	})
	t.Run("heartbeat contexts are not leaked", func(t *testing.T) {
		// The context created for heartbeats should be cancelled when it is no longer needed to avoid leaks.

		server, err := ConnectServer(
			address.Address("invalid"),
			nil,
			primitive.NewObjectID(),
			withMonitoringDisabled(func(bool) bool {
				return true
			}),
		)
		assert.Nil(t, err, "ConnectServer error: %v", err)

		// Expect check to return an error in the server description because the server address doesn't exist. This is
		// OK because we just want to ensure the heartbeat context is created.
		desc, err := server.check()
		assert.Nil(t, err, "check error: %v", err)
		assert.NotNil(t, desc.LastError, "expected server description to contain an error, got nil")
		assert.NotNil(t, server.heartbeatCtx, "expected heartbeatCtx to be non-nil, got nil")
		assert.Nil(t, server.heartbeatCtx.Err(), "expected heartbeatCtx error to be nil, got %v", server.heartbeatCtx.Err())

		// Override heartbeatCtxCancel with a wrapper that records whether or not it was called.
		oldCancelFn := server.heartbeatCtxCancel
		var previousCtxCancelled bool
		server.heartbeatCtxCancel = func() {
			previousCtxCancelled = true
			oldCancelFn()
		}

		// The second check call should attempt to create a new heartbeat connection and should cancel the previous
		// heartbeatCtx during the process.
		desc, err = server.check()
		assert.Nil(t, err, "check error: %v", err)
		assert.NotNil(t, desc.LastError, "expected server description to contain an error, got nil")
		assert.True(t, previousCtxCancelled, "expected check to cancel previous context but did not")
	})
}

func TestServer_ProcessError(t *testing.T) {
	t.Parallel()

	processID := primitive.NewObjectID()
	newProcessID := primitive.NewObjectID()

	testCases := []struct {
		name string

		startDescription description.Server // Initial server description at the start of the test.

		inputErr  error             // ProcessError error input.
		inputConn driver.Connection // ProcessError conn input.

		want            driver.ProcessErrorResult // Expected ProcessError return value.
		wantGeneration  uint64                    // Expected resulting connection pool generation.
		wantDescription description.Server        // Expected resulting server description.
	}{
		// Test that a nil error does not change the Server state.
		{
			name: "nil error",
			startDescription: description.Server{
				Kind: description.RSPrimary,
			},
			inputErr:       nil,
			want:           driver.NoChange,
			wantGeneration: 0,
			wantDescription: description.Server{
				Kind: description.RSPrimary,
			},
		},
		// Test that errors that occur on stale connections are ignored.
		{
			name: "stale connection",
			startDescription: description.Server{
				Kind: description.RSPrimary,
			},
			inputErr: errors.New("foo"),
			inputConn: newProcessErrorTestConn(
				&description.VersionRange{
					Max: 17,
				},
				true),
			want:           driver.NoChange,
			wantGeneration: 0,
			wantDescription: description.Server{
				Kind: description.RSPrimary,
			},
		},
		// Test that errors that do not indicate a database state change or connection error are
		// ignored.
		{
			name: "non state change error",
			startDescription: description.Server{
				Kind: description.RSPrimary,
			},
			inputErr: driver.Error{
				Code: 1,
			},
			inputConn:      newProcessErrorTestConn(&description.VersionRange{Max: 17}, false),
			want:           driver.NoChange,
			wantGeneration: 0,
			wantDescription: description.Server{
				Kind: description.RSPrimary,
			},
		},
		// Test that a "not writable primary" error with an old topology version is ignored.
		{
			name:             "stale not writable primary error",
			startDescription: newServerDescription(description.RSPrimary, processID, 1, nil),
			inputErr: driver.Error{
				Code: 10107, // NotWritablePrimary
				TopologyVersion: &description.TopologyVersion{
					ProcessID: processID,
					Counter:   0,
				},
			},
			inputConn:       newProcessErrorTestConn(&description.VersionRange{Max: 17}, false),
			want:            driver.NoChange,
			wantGeneration:  0,
			wantDescription: newServerDescription(description.RSPrimary, processID, 1, nil),
		},
		// Test that a "not writable primary" error with an newer topology version marks the Server
		// as "unknown" and updates its topology version.
		{
			name:             "new not writable primary error",
			startDescription: newServerDescription(description.RSPrimary, processID, 0, nil),
			inputErr: driver.Error{
				Code: 10107, // NotWritablePrimary
				TopologyVersion: &description.TopologyVersion{
					ProcessID: processID,
					Counter:   1,
				},
			},
			inputConn:      newProcessErrorTestConn(&description.VersionRange{Max: 17}, false),
			want:           driver.ServerMarkedUnknown,
			wantGeneration: 0,
			wantDescription: newServerDescription(description.Unknown, processID, 1, driver.Error{
				Code: 10107, // NotWritablePrimary
				TopologyVersion: &description.TopologyVersion{
					ProcessID: processID,
					Counter:   1,
				},
			}),
		},
		// Test that a "not writable primary" error with an different topology process ID marks the Server as
		// "unknown" and updates its topology version.
		{
			name:             "new process ID not writable primary error",
			startDescription: newServerDescription(description.RSPrimary, processID, 0, nil),
			inputErr: driver.Error{
				Code: 10107, // NotWritablePrimary
				TopologyVersion: &description.TopologyVersion{
					ProcessID: newProcessID,
					Counter:   0,
				},
			},
			inputConn:      newProcessErrorTestConn(&description.VersionRange{Max: 17}, false),
			want:           driver.ServerMarkedUnknown,
			wantGeneration: 0,
			wantDescription: newServerDescription(description.Unknown, newProcessID, 0, driver.Error{
				Code: 10107, // NotWritablePrimary
				TopologyVersion: &description.TopologyVersion{
					ProcessID: newProcessID,
					Counter:   0,
				},
			}),
		},
		// Test that a connection with a newer topology version overrides the server topology
		// version and causes an error with the same topology version to be ignored.
		// TODO(GODRIVER-2841): Remove this test case.
		{
			name:             "newer connection topology version",
			startDescription: newServerDescription(description.RSPrimary, processID, 0, nil),
			inputErr: driver.Error{
				Code: 10107, // NotWritablePrimary
				TopologyVersion: &description.TopologyVersion{
					ProcessID: processID,
					Counter:   1,
				},
			},
			inputConn: &processErrorTestConn{
				description: description.Server{
					WireVersion: &description.VersionRange{Max: 17},
					TopologyVersion: &description.TopologyVersion{
						ProcessID: processID,
						Counter:   1,
					},
				},
				stale: false,
			},
			want:            driver.NoChange,
			wantGeneration:  0,
			wantDescription: newServerDescription(description.RSPrimary, processID, 0, nil),
		},
		// Test that a "node is shutting down" error with a newer topology version clears the
		// connection pool, marks the Server as "unknown", and updates its topology version.
		{
			name:             "new shutdown error",
			startDescription: newServerDescription(description.RSPrimary, processID, 0, nil),
			inputErr: driver.Error{
				Code: 11600, // InterruptedAtShutdown
				TopologyVersion: &description.TopologyVersion{
					ProcessID: processID,
					Counter:   1,
				},
			},
			inputConn:      newProcessErrorTestConn(&description.VersionRange{Max: 17}, false),
			want:           driver.ConnectionPoolCleared,
			wantGeneration: 1,
			wantDescription: newServerDescription(description.Unknown, processID, 1, driver.Error{
				Code: 11600, // InterruptedAtShutdown
				TopologyVersion: &description.TopologyVersion{
					ProcessID: processID,
					Counter:   1,
				},
			}),
		},
		// Test that a "not writable primary" error with a stale topology version is ignored.
		{
			name:             "stale not writable primary write concern error",
			startDescription: newServerDescription(description.RSPrimary, processID, 1, nil),
			inputErr: driver.WriteCommandError{
				WriteConcernError: &driver.WriteConcernError{
					Code: 10107, // NotWritablePrimary
					TopologyVersion: &description.TopologyVersion{
						ProcessID: processID,
						Counter:   0,
					},
				},
			},
			inputConn:       newProcessErrorTestConn(&description.VersionRange{Max: 17}, false),
			want:            driver.NoChange,
			wantGeneration:  0,
			wantDescription: newServerDescription(description.RSPrimary, processID, 1, nil),
		},
		// Test that a "not writable primary" error with a newer topology version marks the Server
		// as "unknown" and updates its topology version.
		{
			name:             "new not writable primary write concern error",
			startDescription: newServerDescription(description.RSPrimary, processID, 0, nil),
			inputErr: driver.WriteCommandError{
				WriteConcernError: &driver.WriteConcernError{
					Code: 10107, // NotWritablePrimary
					TopologyVersion: &description.TopologyVersion{
						ProcessID: processID,
						Counter:   1,
					},
				},
			},
			inputConn:      newProcessErrorTestConn(&description.VersionRange{Max: 17}, false),
			want:           driver.ServerMarkedUnknown,
			wantGeneration: 0,
			wantDescription: newServerDescription(description.Unknown, processID, 1, driver.WriteCommandError{
				WriteConcernError: &driver.WriteConcernError{
					Code: 10107, // NotWritablePrimary
					TopologyVersion: &description.TopologyVersion{
						ProcessID: processID,
						Counter:   1,
					},
				},
			}),
		},
		// Test that "node is shutting down" errors that have a newer topology version than the
		// local Server topology version mark the Server as "unknown" and clear the connection pool.
		{
			name:             "new shutdown write concern error",
			startDescription: newServerDescription(description.RSPrimary, processID, 0, nil),
			inputErr: driver.WriteCommandError{
				WriteConcernError: &driver.WriteConcernError{
					Code: 11600, // InterruptedAtShutdown
					TopologyVersion: &description.TopologyVersion{
						ProcessID: processID,
						Counter:   1,
					},
				},
			},
			inputConn:      newProcessErrorTestConn(&description.VersionRange{Max: 17}, false),
			want:           driver.ConnectionPoolCleared,
			wantGeneration: 1,
			wantDescription: newServerDescription(description.Unknown, processID, 1, driver.WriteCommandError{
				WriteConcernError: &driver.WriteConcernError{
					Code: 11600, // InterruptedAtShutdown
					TopologyVersion: &description.TopologyVersion{
						ProcessID: processID,
						Counter:   1,
					},
				},
			}),
		},
		// Test that "node is recovering" or "not writable primary" errors that have a newer
		// topology version than the local Server topology version and appear to be from MongoDB
		// servers before 4.2 mark the Server as "unknown" and clear the connection pool.
		{
			name:             "older than 4.2 write concern error",
			startDescription: newServerDescription(description.RSPrimary, processID, 0, nil),
			inputErr: driver.WriteCommandError{
				WriteConcernError: &driver.WriteConcernError{
					Code: 10107, // NotWritablePrimary
					TopologyVersion: &description.TopologyVersion{
						ProcessID: processID,
						Counter:   1,
					},
				},
			},
			inputConn:      newProcessErrorTestConn(&description.VersionRange{Max: 7}, false),
			want:           driver.ConnectionPoolCleared,
			wantGeneration: 1,
			wantDescription: newServerDescription(description.Unknown, processID, 1, driver.WriteCommandError{
				WriteConcernError: &driver.WriteConcernError{
					Code: 10107, // NotWritablePrimary
					TopologyVersion: &description.TopologyVersion{
						ProcessID: processID,
						Counter:   1,
					},
				},
			}),
		},
		// Test that a network timeout error, such as a DNS lookup timeout error, is ignored.
		{
			name:             "network timeout error",
			startDescription: newServerDescription(description.RSPrimary, processID, 0, nil),
			inputErr: driver.Error{
				Labels: []string{driver.NetworkError},
				Wrapped: ConnectionError{
					// Use a net.Error implementation that can return true from its Timeout() function.
					Wrapped: &net.DNSError{
						IsTimeout: true,
					},
				},
			},
			inputConn:       newProcessErrorTestConn(&description.VersionRange{Max: 17}, false),
			want:            driver.NoChange,
			wantGeneration:  0,
			wantDescription: newServerDescription(description.RSPrimary, processID, 0, nil),
		},
		// Test that a context canceled error is ignored.
		{
			name:             "context canceled error",
			startDescription: newServerDescription(description.RSPrimary, processID, 0, nil),
			inputErr: driver.Error{
				Labels: []string{driver.NetworkError},
				Wrapped: ConnectionError{
					Wrapped: context.Canceled,
				},
			},
			inputConn:       newProcessErrorTestConn(&description.VersionRange{Max: 17}, false),
			want:            driver.NoChange,
			wantGeneration:  0,
			wantDescription: newServerDescription(description.RSPrimary, processID, 0, nil),
		},
		// Test that a non-timeout network error, such as an address lookup error, marks the server
		// as "unknown" and sets its topology version to nil.
		{
			name:             "non-timeout network error",
			startDescription: newServerDescription(description.RSPrimary, processID, 0, nil),
			inputErr: driver.Error{
				Labels: []string{driver.NetworkError},
				Wrapped: ConnectionError{
					// Use a net.Error implementation that always returns false from its Timeout() function.
					Wrapped: &net.AddrError{},
				},
			},
			inputConn:      newProcessErrorTestConn(&description.VersionRange{Max: 17}, false),
			want:           driver.ConnectionPoolCleared,
			wantGeneration: 1,
			wantDescription: description.Server{
				Kind: description.Unknown,
				LastError: driver.Error{
					Labels: []string{driver.NetworkError},
					Wrapped: ConnectionError{
						Wrapped: &net.AddrError{},
					},
				},
			},
		},
	}

	for _, tc := range testCases {
		tc := tc // Capture range variable.

		t.Run(tc.name, func(t *testing.T) {
			t.Parallel()

			server := NewServer(address.Address(""), primitive.NewObjectID())
			server.state = serverConnected
			err := server.pool.ready()
			require.Nil(t, err, "pool.ready() error: %v", err)

			server.desc.Store(tc.startDescription)

			got := server.ProcessError(tc.inputErr, tc.inputConn)
			assert.Equal(t, tc.want, got, "expected and actual ProcessError result are different")

			desc := server.Description()
			assert.Equal(t,
				tc.wantDescription,
				desc,
				"expected and actual server descriptions are different")

			generation, _ := server.pool.generation.getGeneration(nil)
			assert.Equal(t,
				tc.wantGeneration,
				generation,
				"expected and actual pool generation are different")
		})
	}
}

// includesClientMetadata will return true if the wire message includes the
// "client" field.
func includesClientMetadata(t *testing.T, wm []byte) bool {
	t.Helper()

	var ok bool
	_, _, _, _, wm, ok = wiremessage.ReadHeader(wm)
	if !ok {
		t.Fatal("could not read header")
	}
	_, wm, ok = wiremessage.ReadQueryFlags(wm)
	if !ok {
		t.Fatal("could not read flags")
	}
	_, wm, ok = wiremessage.ReadQueryFullCollectionName(wm)
	if !ok {
		t.Fatal("could not read fullCollectionName")
	}
	_, wm, ok = wiremessage.ReadQueryNumberToSkip(wm)
	if !ok {
		t.Fatal("could not read numberToSkip")
	}
	_, wm, ok = wiremessage.ReadQueryNumberToReturn(wm)
	if !ok {
		t.Fatal("could not read numberToReturn")
	}
	var query bsoncore.Document
	query, wm, ok = wiremessage.ReadQueryQuery(wm)
	if !ok {
		t.Fatal("could not read query")
	}

	if _, err := query.LookupErr("client"); err == nil {
		return true
	}
	if _, err := query.LookupErr("$query", "client"); err == nil {
		return true
	}

	return false
}

// processErrorTestConn is a driver.Connection implementation used by tests
// for Server.ProcessError. This type should not be used for other tests
// because it does not implement all of the functions of the interface.
type processErrorTestConn struct {
	// Embed a driver.Connection to quickly implement the interface without
	// implementing all methods.
	driver.Connection
	description description.Server
	stale       bool
}

func newProcessErrorTestConn(wireVersion *description.VersionRange, stale bool) *processErrorTestConn {
	return &processErrorTestConn{
		description: description.Server{
			WireVersion: wireVersion,
		},
		stale: stale,
	}
}

func (p *processErrorTestConn) Stale() bool {
	return p.stale
}

func (p *processErrorTestConn) Description() description.Server {
	return p.description
}

// newServerDescription is a convenience function for creating a server description with a specified
// kind, topology version process ID and counter, and last error.
func newServerDescription(
	kind description.ServerKind,
	processID primitive.ObjectID,
	counter int64,
	lastError error,
) description.Server {
	return description.Server{
		Kind: kind,
		TopologyVersion: &description.TopologyVersion{
			ProcessID: processID,
			Counter:   counter,
		},
		LastError: lastError,
	}
}<|MERGE_RESOLUTION|>--- conflicted
+++ resolved
@@ -128,16 +128,10 @@
 
 // TestServerHeartbeatTimeout tests timeout retry and preemptive canceling.
 func TestServerHeartbeatTimeout(t *testing.T) {
-<<<<<<< HEAD
-=======
-	if testing.Short() {
-		t.Skip("skipping integration test in short mode")
-	}
 	if os.Getenv("DOCKER_RUNNING") != "" {
 		t.Skip("Skipping this test in docker.")
 	}
 
->>>>>>> cee488eb
 	networkTimeoutError := &net.DNSError{
 		IsTimeout: true,
 	}
