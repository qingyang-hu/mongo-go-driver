// Copyright (C) MongoDB, Inc. 2022-present.
//
// Licensed under the Apache License, Version 2.0 (the "License"); you may
// not use this file except in compliance with the License. You may obtain
// a copy of the License at http://www.apache.org/licenses/LICENSE-2.0

package topology

import (
	"context"
	"errors"
	"net"
	"regexp"
	"sync"
	"testing"
	"time"

	"go.mongodb.org/mongo-driver/v2/event"
	"go.mongodb.org/mongo-driver/v2/internal/assert"
	"go.mongodb.org/mongo-driver/v2/internal/csot"
	"go.mongodb.org/mongo-driver/v2/internal/eventtest"
	"go.mongodb.org/mongo-driver/v2/internal/require"
	"go.mongodb.org/mongo-driver/v2/mongo/address"
	"go.mongodb.org/mongo-driver/v2/x/mongo/driver/operation"
)

func TestNewPool(t *testing.T) {
	t.Parallel()

	t.Run("minPoolSize should not exceed maxPoolSize", func(t *testing.T) {
		t.Parallel()

		p := newPool(poolConfig{MinPoolSize: 100, MaxPoolSize: 10})
		assert.Equalf(t, uint64(10), p.minSize, "expected minSize of a pool not to be greater than maxSize")

		p.close(context.Background())
	})
	t.Run("minPoolSize may exceed maxPoolSize of 0", func(t *testing.T) {
		t.Parallel()

		p := newPool(poolConfig{MinPoolSize: 10, MaxPoolSize: 0})
		assert.Equalf(t, uint64(10), p.minSize, "expected minSize of a pool to be greater than maxSize of 0")

		p.close(context.Background())
	})
	t.Run("should be paused", func(t *testing.T) {
		t.Parallel()

		p := newPool(poolConfig{})
		assert.Equalf(t, poolPaused, p.getState(), "expected new pool to be paused")

		p.close(context.Background())
	})
}

func TestPool_closeConnection(t *testing.T) {
	t.Parallel()

	t.Run("can't close connection from different pool", func(t *testing.T) {
		t.Parallel()

		cleanup := make(chan struct{})
		defer close(cleanup)
		addr := bootstrapConnections(t, 1, func(nc net.Conn) {
			<-cleanup
			_ = nc.Close()
		})

		p1 := newPool(poolConfig{
			Address:        address.Address(addr.String()),
			ConnectTimeout: defaultConnectionTimeout,
		})
		err := p1.ready()
		require.NoError(t, err)

		c, err := p1.checkOut(context.Background())
		require.NoError(t, err)

		p2 := newPool(poolConfig{})
		err = p2.ready()
		require.NoError(t, err)

		err = p2.closeConnection(c)
		assert.Equalf(t, ErrWrongPool, err, "expected ErrWrongPool error")

		p1.close(context.Background())
		p2.close(context.Background())
	})
}

func TestPool_close(t *testing.T) {
	t.Parallel()

	t.Run("calling close multiple times does not panic", func(t *testing.T) {
		t.Parallel()

		p := newPool(poolConfig{
			ConnectTimeout: defaultConnectionTimeout,
		})
		err := p.ready()
		require.NoError(t, err)

		for i := 0; i < 5; i++ {
			p.close(context.Background())
		}
	})
	t.Run("closes idle connections", func(t *testing.T) {
		t.Parallel()

		cleanup := make(chan struct{})
		defer close(cleanup)
		addr := bootstrapConnections(t, 3, func(nc net.Conn) {
			<-cleanup
			_ = nc.Close()
		})

		d := newdialer(&net.Dialer{})
		p := newPool(poolConfig{
			Address:        address.Address(addr.String()),
			ConnectTimeout: defaultConnectionTimeout,
		}, WithDialer(func(Dialer) Dialer { return d }))
		err := p.ready()
		require.NoError(t, err)

		conns := make([]*connection, 3)
		for i := range conns {
			conns[i], err = p.checkOut(context.Background())
			require.NoError(t, err)
		}
		for i := range conns {
			err = p.checkIn(conns[i])
			require.NoError(t, err)
		}
		assert.Equalf(t, 3, d.lenopened(), "should have opened 3 connections")
		assert.Equalf(t, 0, d.lenclosed(), "should have closed 0 connections")
		assert.Equalf(t, 3, p.availableConnectionCount(), "should have 3 available connections")
		assert.Equalf(t, 3, p.totalConnectionCount(), "should have 3 total connections")

		p.close(context.Background())
		assertConnectionsClosed(t, d, 3)
		assert.Equalf(t, 0, p.availableConnectionCount(), "should have 0 available connections")
		assert.Equalf(t, 0, p.availableConnectionCount(), "should have 0 total connections")
	})
	t.Run("closes all open connections", func(t *testing.T) {
		t.Parallel()

		cleanup := make(chan struct{})
		defer close(cleanup)
		addr := bootstrapConnections(t, 3, func(nc net.Conn) {
			<-cleanup
			_ = nc.Close()
		})

		d := newdialer(&net.Dialer{})
		p := newPool(poolConfig{
			Address:        address.Address(addr.String()),
			ConnectTimeout: defaultConnectionTimeout,
		}, WithDialer(func(Dialer) Dialer { return d }))
		err := p.ready()
		require.NoError(t, err)

		conns := make([]*connection, 3)
		for i := range conns {
			conns[i], err = p.checkOut(context.Background())
			require.NoError(t, err)
		}
		for i := 0; i < 2; i++ {
			err = p.checkIn(conns[i])
			require.NoError(t, err)
		}
		assert.Equalf(t, 3, d.lenopened(), "should have opened 3 connections")
		assert.Equalf(t, 0, d.lenclosed(), "should have closed 0 connections")
		assert.Equalf(t, 2, p.availableConnectionCount(), "should have 2 available connections")
		assert.Equalf(t, 3, p.totalConnectionCount(), "should have 3 total connections")

		p.close(context.Background())
		assertConnectionsClosed(t, d, 3)
		assert.Equalf(t, 0, p.availableConnectionCount(), "should have 0 available connections")
		assert.Equalf(t, 0, p.totalConnectionCount(), "should have 0 total connections")
	})
	t.Run("no race if connections are also connecting", func(t *testing.T) {
		t.Parallel()

		cleanup := make(chan struct{})
		defer close(cleanup)
		addr := bootstrapConnections(t, 3, func(nc net.Conn) {
			<-cleanup
			_ = nc.Close()
		})

		p := newPool(poolConfig{
			Address:        address.Address(addr.String()),
			ConnectTimeout: defaultConnectionTimeout,
		})
		err := p.ready()
		require.NoError(t, err)

		_, err = p.checkOut(context.Background())
		require.NoError(t, err)

		closed := make(chan struct{})
		started := make(chan struct{})
		go func() {
			close(started)

			for {
				select {
				case <-closed:
					return
				default:
					c, _ := p.checkOut(context.Background())
					_ = p.checkIn(c)
					time.Sleep(time.Millisecond)
				}
			}
		}()

		// Wait for the background goroutine to start running before trying to close the
		// connection pool.
		<-started
		_, err = p.checkOut(context.Background())
		require.NoError(t, err)

		p.close(context.Background())

		close(closed)
	})
	t.Run("shuts down gracefully if Context has a deadline", func(t *testing.T) {
		t.Parallel()

		cleanup := make(chan struct{})
		defer close(cleanup)
		addr := bootstrapConnections(t, 3, func(nc net.Conn) {
			<-cleanup
			_ = nc.Close()
		})

		p := newPool(poolConfig{
			Address:        address.Address(addr.String()),
			ConnectTimeout: defaultConnectionTimeout,
		})
		err := p.ready()
		require.NoError(t, err)

		// Check out 2 connections from the pool and add them to a conns slice.
		conns := make([]*connection, 2)
		for i := 0; i < 2; i++ {
			c, err := p.checkOut(context.Background())
			require.NoError(t, err)

			conns[i] = c
		}

		// Check out a 3rd connection from the pool and immediately check it back in so there is
		// a mixture of in-use and idle connections.
		c, err := p.checkOut(context.Background())
		require.NoError(t, err)

		err = p.checkIn(c)
		require.NoError(t, err)

		// Start a goroutine that waits for the pool to start closing, then checks in the
		// 2 in-use connections. Assert that both connections are still connected during
		// graceful shutdown before they are checked in.
		go func() {
			for p.getState() == poolReady {
				time.Sleep(time.Millisecond)
			}
			for _, c := range conns {
				assert.Equalf(t, connConnected, c.state, "expected conn to still be connected")

				err := p.checkIn(c)
				require.NoError(t, err)
			}
		}()

		// Close the pool with a 1-hour graceful shutdown timeout. Expect that the call to
		// close() returns when all of the connections are checked in. If close() doesn't return
		// when all of the connections are checked in, the test will time out.
		ctx, cancel := context.WithTimeout(context.Background(), 1*time.Hour)
		defer cancel()
		p.close(ctx)
	})
	t.Run("closing a Connection does not cause an error after pool is closed", func(t *testing.T) {
		t.Parallel()

		cleanup := make(chan struct{})
		defer close(cleanup)
		addr := bootstrapConnections(t, 3, func(nc net.Conn) {
			<-cleanup
			_ = nc.Close()
		})

		p := newPool(poolConfig{
			Address:        address.Address(addr.String()),
			ConnectTimeout: defaultConnectionTimeout,
		})
		err := p.ready()
		require.NoError(t, err)

		c, err := p.checkOut(context.Background())
		require.NoError(t, err)

		p.close(context.Background())

		c1 := &Connection{connection: c}
		err = c1.Close()
		require.NoError(t, err)
	})
}

func TestPool_ready(t *testing.T) {
	t.Parallel()

	t.Run("can ready a paused pool", func(t *testing.T) {
		t.Parallel()

		cleanup := make(chan struct{})
		defer close(cleanup)
		addr := bootstrapConnections(t, 6, func(nc net.Conn) {
			<-cleanup
			_ = nc.Close()
		})

		p := newPool(poolConfig{
			Address:        address.Address(addr.String()),
			ConnectTimeout: defaultConnectionTimeout,
		})
		err := p.ready()
		require.NoError(t, err)

		conns := make([]*connection, 3)
		for i := range conns {
			conn, err := p.checkOut(context.Background())
			require.NoError(t, err)
			conns[i] = conn
		}
		assert.Equalf(t, 0, p.availableConnectionCount(), "should have 0 available connections")
		assert.Equalf(t, 3, p.totalConnectionCount(), "should have 3 total connections")

		p.clear(nil, nil)
		for _, conn := range conns {
			err = p.checkIn(conn)
			require.NoError(t, err)
		}
		assert.Equalf(t, 0, p.availableConnectionCount(), "should have 0 available connections")
		assert.Equalf(t, 0, p.totalConnectionCount(), "should have 0 total connections")

		err = p.ready()
		require.NoError(t, err)

		for i := 0; i < 3; i++ {
			_, err := p.checkOut(context.Background())
			require.NoError(t, err)
		}
		assert.Equalf(t, 0, p.availableConnectionCount(), "should have 0 available connections")
		assert.Equalf(t, 3, p.totalConnectionCount(), "should have 3 total connections")

		p.close(context.Background())
	})
	t.Run("calling ready multiple times does not return an error", func(t *testing.T) {
		t.Parallel()

		p := newPool(poolConfig{})
		for i := 0; i < 5; i++ {
			err := p.ready()
			require.NoError(t, err)
		}

		p.close(context.Background())
	})
	t.Run("can clear and ready multiple times", func(t *testing.T) {
		t.Parallel()

		cleanup := make(chan struct{})
		defer close(cleanup)
		addr := bootstrapConnections(t, 2, func(nc net.Conn) {
			<-cleanup
			_ = nc.Close()
		})

		p := newPool(poolConfig{
			Address:        address.Address(addr.String()),
			ConnectTimeout: defaultConnectionTimeout,
		})
		err := p.ready()
		require.NoError(t, err)

		c, err := p.checkOut(context.Background())
		require.NoError(t, err)
		err = p.checkIn(c)
		require.NoError(t, err)

		for i := 0; i < 100; i++ {
			err = p.ready()
			require.NoError(t, err)

			p.clear(nil, nil)
		}

		err = p.ready()
		require.NoError(t, err)

		c, err = p.checkOut(context.Background())
		require.NoError(t, err)
		err = p.checkIn(c)
		require.NoError(t, err)

		p.close(context.Background())
	})
	t.Run("can clear and ready multiple times concurrently", func(t *testing.T) {
		t.Parallel()

		cleanup := make(chan struct{})
		defer close(cleanup)
		addr := bootstrapConnections(t, 2, func(nc net.Conn) {
			<-cleanup
			_ = nc.Close()
		})

		p := newPool(poolConfig{
			Address:        address.Address(addr.String()),
			ConnectTimeout: defaultConnectionTimeout,
		})
		err := p.ready()
		require.NoError(t, err)

		c, err := p.checkOut(context.Background())
		require.NoError(t, err)
		err = p.checkIn(c)
		require.NoError(t, err)

		var wg sync.WaitGroup
		for i := 0; i < 10; i++ {
			wg.Add(1)
			go func() {
				defer wg.Done()
				for i := 0; i < 1000; i++ {
					err := p.ready()
					require.NoError(t, err)
				}
			}()

			wg.Add(1)
			go func() {
				defer wg.Done()
				for i := 0; i < 1000; i++ {
					p.clear(errors.New("test error"), nil)
				}
			}()
		}

		wg.Wait()
		err = p.ready()
		require.NoError(t, err)

		c, err = p.checkOut(context.Background())
		require.NoError(t, err)
		err = p.checkIn(c)
		require.NoError(t, err)

		p.close(context.Background())
	})
}

func TestPool_checkOut(t *testing.T) {
	t.Parallel()

	t.Run("return error when attempting to create new connection", func(t *testing.T) {
		t.Parallel()

		dialErr := errors.New("create new connection error")
		p := newPool(poolConfig{
			ConnectTimeout: defaultConnectionTimeout,
		}, WithDialer(func(Dialer) Dialer {
			return DialerFunc(func(context.Context, string, string) (net.Conn, error) {
				return nil, dialErr
			})
		}))
		err := p.ready()
		require.NoError(t, err)

		_, err = p.checkOut(context.Background())
		var want error = ConnectionError{Wrapped: dialErr, init: true}
		assert.Equalf(t, want, err, "should return error from calling checkOut()")
		// If a connection initialization error occurs during checkOut, removing and closing the
		// failed connection both happen asynchronously with the checkOut. Wait for up to 2s for
		// the failed connection to be removed from the pool.
		assert.Eventuallyf(t,
			func() bool {
				return p.totalConnectionCount() == 0
			},
			2*time.Second,
			100*time.Millisecond,
			"expected pool to have 0 total connections within 10s")

		p.close(context.Background())
	})
	t.Run("closes perished connections", func(t *testing.T) {
		t.Parallel()

		cleanup := make(chan struct{})
		defer close(cleanup)
		addr := bootstrapConnections(t, 2, func(nc net.Conn) {
			<-cleanup
			_ = nc.Close()
		})

		d := newdialer(&net.Dialer{})
		p := newPool(
			poolConfig{
				Address:        address.Address(addr.String()),
				MaxIdleTime:    time.Millisecond,
				ConnectTimeout: defaultConnectionTimeout,
			},
			WithDialer(func(Dialer) Dialer { return d }),
		)
		err := p.ready()
		require.NoError(t, err)

		// Check out a connection and assert that the idle timeout is properly set then check it
		// back into the pool.
		c1, err := p.checkOut(context.Background())
		require.NoError(t, err)
		assert.Equalf(t, 1, d.lenopened(), "should have opened 1 connection")
		assert.Equalf(t, 1, p.totalConnectionCount(), "pool should have 1 total connection")
		assert.Equalf(t, time.Millisecond, c1.idleTimeout, "connection should have a 1ms idle timeout")

		err = p.checkIn(c1)
		require.NoError(t, err)

		// Sleep for more than the 1ms idle timeout and then try to check out a connection.
		// Expect that the previously checked-out connection is closed because it's idle and a
		// new connection is created.
		time.Sleep(50 * time.Millisecond)
		c2, err := p.checkOut(context.Background())
		require.NoError(t, err)
		// Assert that the connection pointers are not equal. Don't use "assert.NotEqual" because it asserts
		// non-equality of fields, possibly accessing some fields non-atomically and causing a race condition.
		assert.True(t, c1 != c2, "expected a new connection on 2nd check out after idle timeout expires")
		assert.Equalf(t, 2, d.lenopened(), "should have opened 2 connections")
		assert.Equalf(t, 1, p.totalConnectionCount(), "pool should have 1 total connection")

		p.close(context.Background())
	})
	t.Run("recycles connections", func(t *testing.T) {
		t.Parallel()

		cleanup := make(chan struct{})
		defer close(cleanup)
		addr := bootstrapConnections(t, 1, func(nc net.Conn) {
			<-cleanup
			_ = nc.Close()
		})

		d := newdialer(&net.Dialer{})
		p := newPool(poolConfig{
			Address:        address.Address(addr.String()),
			ConnectTimeout: defaultConnectionTimeout,
		}, WithDialer(func(Dialer) Dialer { return d }))
		err := p.ready()
		require.NoError(t, err)

		for i := 0; i < 100; i++ {
			c, err := p.checkOut(context.Background())
			require.NoError(t, err)

			err = p.checkIn(c)
			require.NoError(t, err)
		}
		assert.Equalf(t, 1, d.lenopened(), "should have opened 1 connection")

		p.close(context.Background())
	})
	t.Run("cannot checkOut from closed pool", func(t *testing.T) {
		t.Parallel()

		cleanup := make(chan struct{})
		defer close(cleanup)
		addr := bootstrapConnections(t, 3, func(nc net.Conn) {
			<-cleanup
			_ = nc.Close()
		})

		p := newPool(poolConfig{
			Address:        address.Address(addr.String()),
			ConnectTimeout: defaultConnectionTimeout,
		})
		err := p.ready()
		require.NoError(t, err)

		p.close(context.Background())

		_, err = p.checkOut(context.Background())
		assert.Equalf(
			t,
			ErrPoolClosed,
			err,
			"expected an error from checkOut() from a closed pool")
	})
	t.Run("handshaker i/o fails", func(t *testing.T) {
		t.Parallel()

		p := newPool(
			poolConfig{
				ConnectTimeout: defaultConnectionTimeout,
			},
			WithHandshaker(func(Handshaker) Handshaker {
				return operation.NewHello()
			}),
			WithDialer(func(Dialer) Dialer {
				return DialerFunc(func(context.Context, string, string) (net.Conn, error) {
					return &writeFailConn{&net.TCPConn{}}, nil
				})
			}),
		)
		err := p.ready()
		require.NoError(t, err)

		_, err = p.checkOut(context.Background())
		assert.IsTypef(t, ConnectionError{}, err, "expected a ConnectionError")
		if err, ok := err.(ConnectionError); ok {
			assert.Containsf(
				t,
				err.Unwrap().Error(),
				"unable to write wire message to network: Write error",
				"expected error to contain string")
		}
		assert.Equalf(t, 0, p.availableConnectionCount(), "pool should have 0 available connections")
		// On connect() failure, the connection is removed and closed after delivering the error
		// to checkOut(), so it may still count toward the total connection count briefly. Wait
		// up to 100ms for the total connection count to reach 0.
		assert.Eventually(t,
			func() bool {
				return p.totalConnectionCount() == 0
			},
			100*time.Millisecond,
			1*time.Millisecond,
			"expected pool to have 0 total connections within 100ms")

		p.close(context.Background())
	})
	// Test that if a checkOut() times out, it returns a WaitQueueTimeout error that wraps a
	// context.DeadlineExceeded error.
	t.Run("wait queue timeout error", func(t *testing.T) {
		t.Parallel()

		cleanup := make(chan struct{})
		defer close(cleanup)
		addr := bootstrapConnections(t, 1, func(nc net.Conn) {
			<-cleanup
			_ = nc.Close()
		})

		p := newPool(poolConfig{
			Address:        address.Address(addr.String()),
			MaxPoolSize:    1,
			ConnectTimeout: defaultConnectionTimeout,
		})
		err := p.ready()
		require.NoError(t, err)

		// check out first connection.
		_, err = p.checkOut(context.Background())
		require.NoError(t, err)

		// Set a short timeout and check out again.
		ctx, cancel := context.WithTimeout(context.Background(), 100*time.Millisecond)
		defer cancel()
		_, err = p.checkOut(ctx)
		assert.NotNilf(t, err, "expected a WaitQueueTimeout error")

		// Assert that error received is WaitQueueTimeoutError with context deadline exceeded.
		assert.IsTypef(t, WaitQueueTimeoutError{}, err, "expected a WaitQueueTimeoutError")
		if err, ok := err.(WaitQueueTimeoutError); ok {
			assert.Equalf(t, context.DeadlineExceeded, err.Unwrap(), "expected wrapped error to be a context.Timeout")
			assert.Containsf(t, err.Error(), "timed out", `expected error message to contain "timed out"`)
		}

		p.close(context.Background())
	})
	// Test that an indefinitely blocked checkOut() doesn't cause the wait queue to overflow
	// if there are many other checkOut() calls that time out. This tests a scenario where a
	// wantConnQueue may grow unbounded while a checkOut() is blocked, even if all subsequent
	// checkOut() calls time out (due to the behavior of wantConnQueue.cleanFront()).
	t.Run("wait queue doesn't overflow", func(t *testing.T) {
		t.Parallel()

		cleanup := make(chan struct{})
		defer close(cleanup)
		addr := bootstrapConnections(t, 1, func(nc net.Conn) {
			<-cleanup
			_ = nc.Close()
		})

		p := newPool(poolConfig{
			Address:        address.Address(addr.String()),
			MaxPoolSize:    1,
			ConnectTimeout: defaultConnectionTimeout,
		})
		err := p.ready()
		require.NoError(t, err)

		// Check out the 1 connection that the pool will create.
		c, err := p.checkOut(context.Background())
		require.NoError(t, err)

		// Start a goroutine that tries to check out another connection with no timeout. Expect
		// this goroutine to block (wait in the wait queue) until the checked-out connection is
		// checked-in. Assert that there is no error once checkOut() finally does return.
		var wg sync.WaitGroup
		wg.Add(1)
		go func() {
			defer wg.Done()

			_, err := p.checkOut(context.Background())
			require.NoError(t, err)
		}()

		// Run lots of check-out attempts with a low timeout and assert that each one fails with
		// a WaitQueueTimeout error. Expect no other errors or panics.
		for i := 0; i < 50000; i++ {
			ctx, cancel := context.WithTimeout(context.Background(), 1*time.Microsecond)
			_, err := p.checkOut(ctx)
			cancel()
			assert.NotNilf(t, err, "expected a WaitQueueTimeout error")
			assert.IsTypef(t, WaitQueueTimeoutError{}, err, "expected a WaitQueueTimeoutError")
		}

<<<<<<< HEAD
			p.close(context.Background())
		})
=======
		// Check-in the connection we checked out earlier and wait for the checkOut() goroutine
		// to resume.
		err = p.checkIn(c)
		require.NoError(t, err)
		wg.Wait()

		p.close(context.Background())
	})
	// Test that checkOut() on a full connection pool creates and returns a new connection
	// immediately as soon as the pool is no longer full.
	t.Run("should return a new connection as soon as the pool isn't full", func(t *testing.T) {
		t.Parallel()

		cleanup := make(chan struct{})
		defer close(cleanup)
		addr := bootstrapConnections(t, 3, func(nc net.Conn) {
			<-cleanup
			_ = nc.Close()
		})

		d := newdialer(&net.Dialer{})
		p := newPool(
			poolConfig{
				Address:        address.Address(addr.String()),
				MaxPoolSize:    2,
				ConnectTimeout: defaultConnectionTimeout,
			},
			WithDialer(func(Dialer) Dialer { return d }),
		)
		err := p.ready()
		require.NoError(t, err)

		// Check out two connections (MaxPoolSize) so that subsequent checkOut() calls should
		// block until a connection is checked back in or removed from the pool.
		c, err := p.checkOut(context.Background())
		require.NoError(t, err)
		_, err = p.checkOut(context.Background())
		require.NoError(t, err)
		assert.Equalf(t, 2, d.lenopened(), "should have opened 2 connection")
		assert.Equalf(t, 2, p.totalConnectionCount(), "pool should have 2 total connection")
		assert.Equalf(t, 0, p.availableConnectionCount(), "pool should have 0 idle connection")

		// Run a checkOut() with timeout and expect it to time out because the pool is at
		// MaxPoolSize and no connections are checked in or removed from the pool.
		ctx, cancel := context.WithTimeout(context.Background(), 1*time.Millisecond)
		defer cancel()
		_, err = p.checkOut(ctx)
		assert.Equalf(
			t,
			context.DeadlineExceeded,
			err.(WaitQueueTimeoutError).Wrapped,
			"expected wrapped error to be a context.DeadlineExceeded")

		// Start a goroutine that closes one of the checked-out connections and checks it in.
		// Expect that the checked-in connection is closed and allows blocked checkOut() to
		// complete. Assert that the time between checking in the closed connection and when the
		// checkOut() completes is within 100ms.
		var start time.Time
		go func() {
			c.close()
			start = time.Now()
			err := p.checkIn(c)
			require.NoError(t, err)
		}()
		_, err = p.checkOut(context.Background())
		require.NoError(t, err)
		assert.WithinDurationf(
			t,
			time.Now(),
			start,
			100*time.Millisecond,
			"expected checkOut to complete within 100ms of checking in a closed connection")

		assert.Equalf(t, 1, d.lenclosed(), "should have closed 1 connection")
		assert.Equalf(t, 3, d.lenopened(), "should have opened 3 connection")
		assert.Equalf(t, 2, p.totalConnectionCount(), "pool should have 2 total connection")
		assert.Equalf(t, 0, p.availableConnectionCount(), "pool should have 0 idle connection")

		p.close(context.Background())
	})
	t.Run("canceled context in wait queue", func(t *testing.T) {
		t.Parallel()

		cleanup := make(chan struct{})
		defer close(cleanup)
		addr := bootstrapConnections(t, 1, func(nc net.Conn) {
			<-cleanup
			_ = nc.Close()
		})

		p := newPool(poolConfig{
			Address:        address.Address(addr.String()),
			MaxPoolSize:    1,
			ConnectTimeout: defaultConnectionTimeout,
		})
		err := p.ready()
		require.NoError(t, err)

		// Check out first connection.
		_, err = p.checkOut(context.Background())
		require.NoError(t, err)

		// Use a canceled context to check out another connection.
		cancelCtx, cancel := context.WithCancel(context.Background())
		cancel()
		_, err = p.checkOut(cancelCtx)
		assert.NotNilf(t, err, "expected a non-nil error")

		// Assert that error received is WaitQueueTimeoutError with context canceled.
		assert.IsTypef(t, WaitQueueTimeoutError{}, err, "expected a WaitQueueTimeoutError")
		if err, ok := err.(WaitQueueTimeoutError); ok {
			assert.Equalf(t, context.Canceled, err.Unwrap(), "expected wrapped error to be a context.Canceled")
			assert.Containsf(t, err.Error(), "canceled", `expected error message to contain "canceled"`)
		}

		p.close(context.Background())
>>>>>>> e922368d
	})
	t.Run("discards connections closed by the server side", func(t *testing.T) {
		t.Parallel()

		cleanup := make(chan struct{})
		defer close(cleanup)

		ncs := make(chan net.Conn, 2)
		addr := bootstrapConnections(t, 2, func(nc net.Conn) {
			// Send all "server-side" connections to a channel so we can
			// interact with them during the test.
			ncs <- nc

			<-cleanup
			_ = nc.Close()
		})

		d := newdialer(&net.Dialer{})
		p := newPool(poolConfig{
			Address: address.Address(addr.String()),
		}, WithDialer(func(Dialer) Dialer { return d }))
		err := p.ready()
		require.NoError(t, err)

		// Add 1 idle connection to the pool by checking-out and checking-in
		// a connection.
		conn, err := p.checkOut(context.Background())
		require.NoError(t, err)
		err = p.checkIn(conn)
		require.NoError(t, err)
		assertConnectionsOpened(t, d, 1)
		assert.Equalf(t, 1, p.availableConnectionCount(), "should be 1 idle connections in pool")
		assert.Equalf(t, 1, p.totalConnectionCount(), "should be 1 total connection in pool")

		// Make that connection appear as if it's been idle for a minute.
		conn.idleStart.Store(time.Now().Add(-1 * time.Minute))

		// Close the "server-side" of the connection we just created. The idle
		// connection in the pool is now unusable because the "server-side"
		// closed it.
		nc := <-ncs
		err = nc.Close()
		require.NoError(t, err)

		// In a separate goroutine, write a valid wire message to the 2nd
		// connection that's about to be created. Stop waiting for a 2nd
		// connection after 100ms to prevent leaking a goroutine.
		go func() {
			select {
			case nc := <-ncs:
				_, err := nc.Write([]byte{5, 0, 0, 0, 0})
				require.NoError(t, err, "Write error")
			case <-time.After(100 * time.Millisecond):
			}
		}()

		// Check out a connection and try to read from it. Expect the pool to
		// discard the connection that was closed by the "server-side" and
		// return a newly created connection instead.
		conn, err = p.checkOut(context.Background())
		require.NoError(t, err)
		msg, err := conn.readWireMessage(context.Background())
		require.NoError(t, err)
		assert.Equal(t, []byte{5, 0, 0, 0, 0}, msg)

		err = p.checkIn(conn)
		require.NoError(t, err)

		assertConnectionsOpened(t, d, 2)
		assert.Equalf(t, 1, p.availableConnectionCount(), "should be 1 idle connections in pool")
		assert.Equalf(t, 1, p.totalConnectionCount(), "should be 1 total connection in pool")

		p.close(context.Background())
	})
}

func TestPool_checkIn(t *testing.T) {
	t.Parallel()

	t.Run("cannot return same connection to pool twice", func(t *testing.T) {
		t.Parallel()

		cleanup := make(chan struct{})
		defer close(cleanup)
		addr := bootstrapConnections(t, 1, func(nc net.Conn) {
			<-cleanup
			_ = nc.Close()
		})

		p := newPool(poolConfig{
			Address:        address.Address(addr.String()),
			ConnectTimeout: defaultConnectionTimeout,
		})
		err := p.ready()
		require.NoError(t, err)

		c, err := p.checkOut(context.Background())
		require.NoError(t, err)
		assert.Equalf(t, 0, p.availableConnectionCount(), "should be no idle connections in pool")
		assert.Equalf(t, 1, p.totalConnectionCount(), "should be 1 total connection in pool")

		err = p.checkIn(c)
		require.NoError(t, err)

		err = p.checkIn(c)
		assert.NotNilf(t, err, "expected an error trying to return the same conn to the pool twice")

		assert.Equalf(t, 1, p.availableConnectionCount(), "should have returned 1 idle connection to the pool")
		assert.Equalf(t, 1, p.totalConnectionCount(), "should have 1 total connection in pool")

		p.close(context.Background())
	})
	t.Run("closes connections if the pool is closed", func(t *testing.T) {
		t.Parallel()

		cleanup := make(chan struct{})
		defer close(cleanup)
		addr := bootstrapConnections(t, 1, func(nc net.Conn) {
			<-cleanup
			_ = nc.Close()
		})

		d := newdialer(&net.Dialer{})
		p := newPool(poolConfig{
			Address:        address.Address(addr.String()),
			ConnectTimeout: defaultConnectionTimeout,
		}, WithDialer(func(Dialer) Dialer { return d }))
		err := p.ready()
		require.NoError(t, err)

		c, err := p.checkOut(context.Background())
		require.NoError(t, err)
		assert.Equalf(t, 0, d.lenclosed(), "should have closed 0 connections")
		assert.Equalf(t, 0, p.availableConnectionCount(), "should have 0 idle connections in pool")
		assert.Equalf(t, 1, p.totalConnectionCount(), "should have 1 total connection in pool")

		p.close(context.Background())

		err = p.checkIn(c)
		require.NoError(t, err)
		assert.Equalf(t, 1, d.lenclosed(), "should have closed 1 connection")
		assert.Equalf(t, 0, p.availableConnectionCount(), "should have 0 idle connections in pool")
		assert.Equalf(t, 0, p.totalConnectionCount(), "should have 0 total connection in pool")
	})
	t.Run("can't checkIn a connection from different pool", func(t *testing.T) {
		t.Parallel()

		cleanup := make(chan struct{})
		defer close(cleanup)
		addr := bootstrapConnections(t, 1, func(nc net.Conn) {
			<-cleanup
			_ = nc.Close()
		})

		p1 := newPool(poolConfig{
			Address:        address.Address(addr.String()),
			ConnectTimeout: defaultConnectionTimeout,
		})
		err := p1.ready()
		require.NoError(t, err)

		c, err := p1.checkOut(context.Background())
		require.NoError(t, err)

		p2 := newPool(poolConfig{})
		err = p2.ready()
		require.NoError(t, err)

		err = p2.checkIn(c)
		assert.Equalf(t, ErrWrongPool, err, "expected ErrWrongPool error")

		p1.close(context.Background())
		p2.close(context.Background())
	})
	t.Run("bumps the connection idle deadline", func(t *testing.T) {
		t.Parallel()

		cleanup := make(chan struct{})
		defer close(cleanup)
		addr := bootstrapConnections(t, 1, func(nc net.Conn) {
			<-cleanup
			_ = nc.Close()
		})

		d := newdialer(&net.Dialer{})
		p := newPool(poolConfig{
			Address:        address.Address(addr.String()),
			MaxIdleTime:    100 * time.Millisecond,
			ConnectTimeout: defaultConnectionTimeout,
		}, WithDialer(func(Dialer) Dialer { return d }))
		err := p.ready()
		require.NoError(t, err)
		defer p.close(context.Background())

		c, err := p.checkOut(context.Background())
		require.NoError(t, err)

		// Sleep for 110ms, which will exceed the 100ms connection idle timeout. Then check the
		// connection back in and expect that it is not closed because checkIn() should bump the
		// connection idle deadline.
		time.Sleep(110 * time.Millisecond)
		err = p.checkIn(c)
		require.NoError(t, err)

		assert.Equalf(t, 0, d.lenclosed(), "should have closed 0 connections")
		assert.Equalf(t, 1, p.availableConnectionCount(), "should have 1 idle connections in pool")
		assert.Equalf(t, 1, p.totalConnectionCount(), "should have 1 total connection in pool")
	})
	t.Run("sets minPoolSize connection idle deadline", func(t *testing.T) {
		t.Parallel()

		cleanup := make(chan struct{})
		defer close(cleanup)
		addr := bootstrapConnections(t, 4, func(nc net.Conn) {
			<-cleanup
			_ = nc.Close()
		})

		d := newdialer(&net.Dialer{})
		p := newPool(poolConfig{
			Address:        address.Address(addr.String()),
			MinPoolSize:    3,
			MaxIdleTime:    10 * time.Millisecond,
			ConnectTimeout: defaultConnectionTimeout,
		}, WithDialer(func(Dialer) Dialer { return d }))
		err := p.ready()
		require.NoError(t, err)
		defer p.close(context.Background())

		// Wait for maintain() to open 3 connections.
		assertConnectionsOpened(t, d, 3)

		// Sleep for 100ms, which will exceed the 10ms connection idle timeout, then try to check
		// out a connection. Expect that all minPoolSize connections checked into the pool by
		// maintain() have passed their idle deadline, so checkOut() closes all 3 connections
		// and tries to create a new connection.
		time.Sleep(100 * time.Millisecond)
		_, err = p.checkOut(context.Background())
		require.NoError(t, err)

		assertConnectionsClosed(t, d, 3)
		assert.Equalf(t, 4, d.lenopened(), "should have opened 4 connections")
		assert.Equalf(t, 0, p.availableConnectionCount(), "should have 0 idle connections in pool")
		assert.Equalf(t, 1, p.totalConnectionCount(), "should have 1 total connection in pool")
	})
}

func TestPool_maintain(t *testing.T) {
	t.Parallel()

	t.Run("creates MinPoolSize connections shortly after calling ready", func(t *testing.T) {
		t.Parallel()

		cleanup := make(chan struct{})
		defer close(cleanup)
		addr := bootstrapConnections(t, 3, func(nc net.Conn) {
			<-cleanup
			_ = nc.Close()
		})

		d := newdialer(&net.Dialer{})
		p := newPool(poolConfig{
			Address:        address.Address(addr.String()),
			MinPoolSize:    3,
			ConnectTimeout: defaultConnectionTimeout,
		}, WithDialer(func(Dialer) Dialer { return d }))
		err := p.ready()
		require.NoError(t, err)

		assertConnectionsOpened(t, d, 3)
		assert.Equalf(t, 3, p.availableConnectionCount(), "should be 3 idle connections in pool")
		assert.Equalf(t, 3, p.totalConnectionCount(), "should be 3 total connection in pool")

		p.close(context.Background())
	})
	t.Run("when MinPoolSize > MaxPoolSize should not exceed MaxPoolSize connections", func(t *testing.T) {
		t.Parallel()

		cleanup := make(chan struct{})
		defer close(cleanup)
		addr := bootstrapConnections(t, 20, func(nc net.Conn) {
			<-cleanup
			_ = nc.Close()
		})

		d := newdialer(&net.Dialer{})
		p := newPool(poolConfig{
			Address:        address.Address(addr.String()),
			MinPoolSize:    20,
			MaxPoolSize:    2,
			ConnectTimeout: defaultConnectionTimeout,
		}, WithDialer(func(Dialer) Dialer { return d }))
		err := p.ready()
		require.NoError(t, err)

		assertConnectionsOpened(t, d, 2)
		assert.Equalf(t, 2, p.availableConnectionCount(), "should be 2 idle connections in pool")
		assert.Equalf(t, 2, p.totalConnectionCount(), "should be 2 total connection in pool")

		p.close(context.Background())
	})
	t.Run("removes perished connections", func(t *testing.T) {
		t.Parallel()

		cleanup := make(chan struct{})
		defer close(cleanup)
		addr := bootstrapConnections(t, 5, func(nc net.Conn) {
			<-cleanup
			_ = nc.Close()
		})

		d := newdialer(&net.Dialer{})
		p := newPool(poolConfig{
			Address: address.Address(addr.String()),
			// Set the pool's maintain interval to 10ms so that it allows the test to run quickly.
			MaintainInterval: 10 * time.Millisecond,
			ConnectTimeout:   defaultConnectionTimeout,
		}, WithDialer(func(Dialer) Dialer { return d }))
		err := p.ready()
		require.NoError(t, err)

		// Check out and check in 3 connections. Assert that there are 3 total and 3 idle
		// connections in the pool.
		conns := make([]*connection, 3)
		for i := range conns {
			conns[i], err = p.checkOut(context.Background())
			require.NoError(t, err)
		}
		for _, c := range conns {
			err = p.checkIn(c)
			require.NoError(t, err)
		}
		assert.Equalf(t, 3, d.lenopened(), "should have opened 3 connections")
		assert.Equalf(t, 3, p.availableConnectionCount(), "should be 3 idle connections in pool")
		assert.Equalf(t, 3, p.totalConnectionCount(), "should be 3 total connection in pool")

		// Manually make two of the connections in the idle connections stack perished due to
		// passing the connection's idle deadline. Assert that maintain() closes the two
		// perished connections and removes them from the pool.
		p.idleMu.Lock()
		for i := 0; i < 2; i++ {
			p.idleConns[i].idleTimeout = time.Millisecond
			p.idleConns[i].idleStart.Store(time.Now().Add(-1 * time.Hour))
		}
		p.idleMu.Unlock()
		assertConnectionsClosed(t, d, 2)
		assert.Equalf(t, 1, p.availableConnectionCount(), "should be 1 idle connections in pool")
		assert.Equalf(t, 1, p.totalConnectionCount(), "should be 1 total connection in pool")

		p.close(context.Background())
	})
	t.Run("removes perished connections and replaces them to maintain MinPoolSize", func(t *testing.T) {
		t.Parallel()

		cleanup := make(chan struct{})
		defer close(cleanup)
		addr := bootstrapConnections(t, 5, func(nc net.Conn) {
			<-cleanup
			_ = nc.Close()
		})

		d := newdialer(&net.Dialer{})
		p := newPool(poolConfig{
			Address:     address.Address(addr.String()),
			MinPoolSize: 3,
			// Set the pool's maintain interval to 10ms so that it allows the test to run quickly.
			MaintainInterval: 10 * time.Millisecond,
			ConnectTimeout:   defaultConnectionTimeout,
		}, WithDialer(func(Dialer) Dialer { return d }))
		err := p.ready()
		require.NoError(t, err)
		assertConnectionsOpened(t, d, 3)
		assert.Equalf(t, 3, p.availableConnectionCount(), "should be 3 idle connections in pool")
		assert.Equalf(t, 3, p.totalConnectionCount(), "should be 3 total connection in pool")

		p.idleMu.Lock()
		for i := 0; i < 2; i++ {
			p.idleConns[i].idleTimeout = time.Millisecond
			p.idleConns[i].idleStart.Store(time.Now().Add(-1 * time.Hour))
		}
		p.idleMu.Unlock()
		assertConnectionsClosed(t, d, 2)
		assertConnectionsOpened(t, d, 5)
		assert.Equalf(t, 3, p.availableConnectionCount(), "should be 3 idle connections in pool")
		assert.Equalf(t, 3, p.totalConnectionCount(), "should be 3 total connection in pool")

		p.close(context.Background())
	})
}

func TestBackgroundRead(t *testing.T) {
	t.Parallel()

	newBGReadCallback := func(errsCh chan []error) func(string, time.Time, time.Time, []error, bool) {
		return func(_ string, _, _ time.Time, errs []error, _ bool) {
			errsCh <- errs
			close(errsCh)
		}
	}

	t.Run("incomplete read of message header", func(t *testing.T) {
		errsCh := make(chan []error)
		var originalCallback func(string, time.Time, time.Time, []error, bool)
		originalCallback, BGReadCallback = BGReadCallback, newBGReadCallback(errsCh)
		t.Cleanup(func() {
			BGReadCallback = originalCallback
		})

		timeout := 10 * time.Millisecond

		cleanup := make(chan struct{})
		defer close(cleanup)
		addr := bootstrapConnections(t, 1, func(nc net.Conn) {
			defer func() {
				<-cleanup
				_ = nc.Close()
			}()

			_, err := nc.Write([]byte{10, 0, 0})
			require.NoError(t, err)
		})

		p := newPool(
			poolConfig{Address: address.Address(addr.String())},
		)
		defer p.close(context.Background())
		err := p.ready()
		require.NoError(t, err)

		conn, err := p.checkOut(context.Background())
		require.NoError(t, err)
		ctx, cancel := csot.WithTimeout(context.Background(), &timeout)
		defer cancel()
		_, err = conn.readWireMessage(ctx)
		regex := regexp.MustCompile(
			`^connection\(.*\[-\d+\]\) incomplete read of message header: context deadline exceeded: read tcp 127.0.0.1:.*->127.0.0.1:.*: i\/o timeout$`,
		)
		assert.True(t, regex.MatchString(err.Error()), "error %q does not match pattern %q", err, regex)
		assert.Nil(t, conn.awaitRemainingBytes, "conn.awaitRemainingBytes should be nil")
		close(errsCh) // this line causes a double close if BGReadCallback is ever called.
	})
	t.Run("timeout reading message header, successful background read", func(t *testing.T) {
		errsCh := make(chan []error)
		var originalCallback func(string, time.Time, time.Time, []error, bool)
		originalCallback, BGReadCallback = BGReadCallback, newBGReadCallback(errsCh)
		t.Cleanup(func() {
			BGReadCallback = originalCallback
		})

		timeout := 10 * time.Millisecond

		addr := bootstrapConnections(t, 1, func(nc net.Conn) {
			defer func() {
				_ = nc.Close()
			}()

			// Wait until the operation times out, then write an full message.
			time.Sleep(timeout * 2)
			_, err := nc.Write([]byte{10, 0, 0, 0, 0, 0, 0, 0, 0, 0})
			require.NoError(t, err)
		})

		p := newPool(
			poolConfig{Address: address.Address(addr.String())},
		)
		defer p.close(context.Background())
		err := p.ready()
		require.NoError(t, err)

		conn, err := p.checkOut(context.Background())
		require.NoError(t, err)
		ctx, cancel := csot.WithTimeout(context.Background(), &timeout)
		defer cancel()
		_, err = conn.readWireMessage(ctx)
		regex := regexp.MustCompile(
			`^connection\(.*\[-\d+\]\) incomplete read of message header: context deadline exceeded: read tcp 127.0.0.1:.*->127.0.0.1:.*: i\/o timeout$`,
		)
		assert.True(t, regex.MatchString(err.Error()), "error %q does not match pattern %q", err, regex)
		err = p.checkIn(conn)
		require.NoError(t, err)
		var bgErrs []error
		select {
		case bgErrs = <-errsCh:
		case <-time.After(3 * time.Second):
			assert.Fail(t, "did not receive expected error after waiting for 3 seconds")
		}
		require.Len(t, bgErrs, 0, "expected no error from bgRead()")
	})
	t.Run("timeout reading message header, incomplete head during background read", func(t *testing.T) {
		errsCh := make(chan []error)
		var originalCallback func(string, time.Time, time.Time, []error, bool)
		originalCallback, BGReadCallback = BGReadCallback, newBGReadCallback(errsCh)
		t.Cleanup(func() {
			BGReadCallback = originalCallback
		})

		timeout := 10 * time.Millisecond

		addr := bootstrapConnections(t, 1, func(nc net.Conn) {
			defer func() {
				_ = nc.Close()
			}()

			// Wait until the operation times out, then write an incomplete head.
			time.Sleep(timeout * 2)
			_, err := nc.Write([]byte{10, 0, 0})
			require.NoError(t, err)
		})

		p := newPool(
			poolConfig{Address: address.Address(addr.String())},
		)
		defer p.close(context.Background())
		err := p.ready()
		require.NoError(t, err)

		conn, err := p.checkOut(context.Background())
		require.NoError(t, err)
		ctx, cancel := csot.WithTimeout(context.Background(), &timeout)
		defer cancel()
		_, err = conn.readWireMessage(ctx)
		regex := regexp.MustCompile(
			`^connection\(.*\[-\d+\]\) incomplete read of message header: context deadline exceeded: read tcp 127.0.0.1:.*->127.0.0.1:.*: i\/o timeout$`,
		)
		assert.True(t, regex.MatchString(err.Error()), "error %q does not match pattern %q", err, regex)
		err = p.checkIn(conn)
		require.NoError(t, err)
		var bgErrs []error
		select {
		case bgErrs = <-errsCh:
		case <-time.After(3 * time.Second):
			assert.Fail(t, "did not receive expected error after waiting for 3 seconds")
		}
		require.Len(t, bgErrs, 1, "expected 1 error from bgRead()")
		assert.EqualError(t, bgErrs[0], "error reading the message size: unexpected EOF")
	})
	t.Run("timeout reading message header, background read timeout", func(t *testing.T) {
		errsCh := make(chan []error)
		var originalCallback func(string, time.Time, time.Time, []error, bool)
		originalCallback, BGReadCallback = BGReadCallback, newBGReadCallback(errsCh)
		t.Cleanup(func() {
			BGReadCallback = originalCallback
		})

		timeout := 10 * time.Millisecond

		cleanup := make(chan struct{})
		defer close(cleanup)
		addr := bootstrapConnections(t, 1, func(nc net.Conn) {
			defer func() {
				<-cleanup
				_ = nc.Close()
			}()

			// Wait until the operation times out, then write an incomplete
			// message.
			time.Sleep(timeout * 2)
			_, err := nc.Write([]byte{10, 0, 0, 0, 0, 0, 0, 0})
			require.NoError(t, err)
		})

		p := newPool(
			poolConfig{Address: address.Address(addr.String())},
		)
		defer p.close(context.Background())
		err := p.ready()
		require.NoError(t, err)

		conn, err := p.checkOut(context.Background())
		require.NoError(t, err)
		ctx, cancel := csot.WithTimeout(context.Background(), &timeout)
		defer cancel()
		_, err = conn.readWireMessage(ctx)
		regex := regexp.MustCompile(
			`^connection\(.*\[-\d+\]\) incomplete read of message header: context deadline exceeded: read tcp 127.0.0.1:.*->127.0.0.1:.*: i\/o timeout$`,
		)
		assert.True(t, regex.MatchString(err.Error()), "error %q does not match pattern %q", err, regex)
		err = p.checkIn(conn)
		require.NoError(t, err)
		var bgErrs []error
		select {
		case bgErrs = <-errsCh:
		case <-time.After(3 * time.Second):
			assert.Fail(t, "did not receive expected error after waiting for 3 seconds")
		}
		require.Len(t, bgErrs, 1, "expected 1 error from bgRead()")
		wantErr := regexp.MustCompile(
			`^error discarding 6 byte message: read tcp 127.0.0.1:.*->127.0.0.1:.*: i\/o timeout$`,
		)
		assert.True(t, wantErr.MatchString(bgErrs[0].Error()), "error %q does not match pattern %q", bgErrs[0], wantErr)
	})
	t.Run("timeout reading full message, successful background read", func(t *testing.T) {
		errsCh := make(chan []error)
		var originalCallback func(string, time.Time, time.Time, []error, bool)
		originalCallback, BGReadCallback = BGReadCallback, newBGReadCallback(errsCh)
		t.Cleanup(func() {
			BGReadCallback = originalCallback
		})

		timeout := 10 * time.Millisecond

		addr := bootstrapConnections(t, 1, func(nc net.Conn) {
			defer func() {
				_ = nc.Close()
			}()

			var err error
			_, err = nc.Write([]byte{12, 0, 0, 0, 0, 0, 0, 0, 1})
			require.NoError(t, err)
			time.Sleep(timeout * 2)
			// write a complete message
			_, err = nc.Write([]byte{2, 3, 4})
			require.NoError(t, err)
		})

		p := newPool(
			poolConfig{Address: address.Address(addr.String())},
		)
		defer p.close(context.Background())
		err := p.ready()
		require.NoError(t, err)

		conn, err := p.checkOut(context.Background())
		require.NoError(t, err)
		ctx, cancel := csot.WithTimeout(context.Background(), &timeout)
		defer cancel()
		_, err = conn.readWireMessage(ctx)
		regex := regexp.MustCompile(
			`^connection\(.*\[-\d+\]\) incomplete read of full message: context deadline exceeded: read tcp 127.0.0.1:.*->127.0.0.1:.*: i\/o timeout$`,
		)
		assert.True(t, regex.MatchString(err.Error()), "error %q does not match pattern %q", err, regex)
		err = p.checkIn(conn)
		require.NoError(t, err)
		var bgErrs []error
		select {
		case bgErrs = <-errsCh:
		case <-time.After(3 * time.Second):
			assert.Fail(t, "did not receive expected error after waiting for 3 seconds")
		}
		require.Len(t, bgErrs, 0, "expected no error from bgRead()")
	})
	t.Run("timeout reading full message, background read EOF", func(t *testing.T) {
		errsCh := make(chan []error)
		var originalCallback func(string, time.Time, time.Time, []error, bool)
		originalCallback, BGReadCallback = BGReadCallback, newBGReadCallback(errsCh)
		t.Cleanup(func() {
			BGReadCallback = originalCallback
		})

		timeout := 10 * time.Millisecond

		addr := bootstrapConnections(t, 1, func(nc net.Conn) {
			defer func() {
				_ = nc.Close()
			}()

			var err error
			_, err = nc.Write([]byte{12, 0, 0, 0, 0, 0, 0, 0, 1})
			require.NoError(t, err)
			time.Sleep(timeout * 2)
			// write an incomplete message
			_, err = nc.Write([]byte{2})
			require.NoError(t, err)
		})

		p := newPool(
			poolConfig{Address: address.Address(addr.String())},
		)
		defer p.close(context.Background())
		err := p.ready()
		require.NoError(t, err)

		conn, err := p.checkOut(context.Background())
		require.NoError(t, err)
		ctx, cancel := csot.WithTimeout(context.Background(), &timeout)
		defer cancel()
		_, err = conn.readWireMessage(ctx)
		regex := regexp.MustCompile(
			`^connection\(.*\[-\d+\]\) incomplete read of full message: context deadline exceeded: read tcp 127.0.0.1:.*->127.0.0.1:.*: i\/o timeout$`,
		)
		assert.True(t, regex.MatchString(err.Error()), "error %q does not match pattern %q", err, regex)
		err = p.checkIn(conn)
		require.NoError(t, err)
		var bgErrs []error
		select {
		case bgErrs = <-errsCh:
		case <-time.After(3 * time.Second):
			assert.Fail(t, "did not receive expected error after waiting for 3 seconds")
		}
		require.Len(t, bgErrs, 1, "expected 1 error from bgRead()")
		assert.EqualError(t, bgErrs[0], "error discarding 3 byte message: EOF")
	})
}

func assertConnectionsClosed(t *testing.T, dialer *dialer, count int) {
	t.Helper()

	start := time.Now()
	for {
		if dialer.lenclosed() == count {
			return
		}
		if time.Since(start) > 3*time.Second {
			t.Errorf(
				"Waited for 3 seconds for %d connections to be closed, but got %d",
				count,
				dialer.lenclosed())
			return
		}
		time.Sleep(100 * time.Millisecond)
	}
}

func assertConnectionsOpened(t *testing.T, dialer *dialer, count int) {
	t.Helper()

	start := time.Now()
	for {
		if dialer.lenopened() == count {
			return
		}
		if time.Since(start) > 3*time.Second {
			t.Errorf(
				"Waited for 3 seconds for %d connections to be opened, but got %d",
				count,
				dialer.lenopened())
			return
		}
		time.Sleep(100 * time.Millisecond)
	}
}

func TestPool_PoolMonitor(t *testing.T) {
	t.Parallel()

	t.Run("records durations", func(t *testing.T) {
		t.Parallel()

		cleanup := make(chan struct{})
		defer close(cleanup)

		// Create a listener that responds to exactly 1 connection. All
		// subsequent connection requests should fail.
		addr := bootstrapConnections(t, 1, func(nc net.Conn) {
			<-cleanup
			_ = nc.Close()
		})

		tpm := eventtest.NewTestPoolMonitor()
		dialer := &net.Dialer{}
		p := newPool(
			poolConfig{
				Address:     address.Address(addr.String()),
				PoolMonitor: tpm.PoolMonitor,
			},
			// Add a 10ms delay to dialing so the test is reliable on operating
			// systems that can't measure very short durations (e.g. Windows).
			WithDialer(func(Dialer) Dialer {
				return DialerFunc(func(ctx context.Context, n, a string) (net.Conn, error) {
					time.Sleep(10 * time.Millisecond)
					return dialer.DialContext(ctx, n, a)
				})
			}))

		err := p.ready()
		require.NoError(t, err, "ready error")

		// Check out a connection to trigger "ConnectionReady" and
		// "ConnectionCheckedOut" events.
		conn, err := p.checkOut(context.Background())
		require.NoError(t, err, "checkOut error")

		// Close the connection so the next checkOut tries to create a new
		// connection.
		err = conn.close()
		require.NoError(t, err, "close error")

		err = p.checkIn(conn)
		require.NoError(t, err, "checkIn error")

		// Try to check out another connection to trigger a
		// "ConnectionCheckOutFailed" event.
		_, err = p.checkOut(context.Background())
		require.Error(t, err, "expected a checkOut error")

		p.close(context.Background())

		events := tpm.Events(func(evt *event.PoolEvent) bool {
			switch evt.Type {
			case "ConnectionReady", "ConnectionCheckedOut", "ConnectionCheckOutFailed":
				return true
			}
			return false
		})

		require.Lenf(t, events, 3, "expected there to be 3 pool events")

		assert.Equal(t, events[0].Type, "ConnectionReady")
		assert.Positive(t,
			events[0].Duration,
			"expected ConnectionReady Duration to be set")

		assert.Equal(t, events[1].Type, "ConnectionCheckedOut")
		assert.Positive(t,
			events[1].Duration,
			"expected ConnectionCheckedOut Duration to be set")

		assert.Equal(t, events[2].Type, "ConnectionCheckOutFailed")
		assert.Positive(t,
			events[2].Duration,
			"expected ConnectionCheckOutFailed Duration to be set")
	})
}<|MERGE_RESOLUTION|>--- conflicted
+++ resolved
@@ -727,10 +727,6 @@
 			assert.IsTypef(t, WaitQueueTimeoutError{}, err, "expected a WaitQueueTimeoutError")
 		}
 
-<<<<<<< HEAD
-			p.close(context.Background())
-		})
-=======
 		// Check-in the connection we checked out earlier and wait for the checkOut() goroutine
 		// to resume.
 		err = p.checkIn(c)
@@ -847,7 +843,6 @@
 		}
 
 		p.close(context.Background())
->>>>>>> e922368d
 	})
 	t.Run("discards connections closed by the server side", func(t *testing.T) {
 		t.Parallel()
